--- conflicted
+++ resolved
@@ -133,7 +133,7 @@
  * 		getRoom: (agentId: string, roomId: string) => Promise<any>;
  * 		updateRoom: (agentId: string, roomId: string, updates: { name?: string; worldId?: string; }) => Promise<any>;
  * 		deleteRoom: (agentId: string, roomId: string) => Promise<any>;
- * 		getLogs: (level: string, agentName?: string) => Promise<LogResponse>;
+ * 		getLogs: (level: string) => Promise<LogResponse>;
  * 	}
  * }}
  */
@@ -315,18 +315,10 @@
 	},
 
 	// Add this new method
-	getLogs: (level: string, agentName?: string): Promise<LogResponse> => {
-		let url = `/logs?level=${level}`;
-		if (agentName) {
-			url += `&agentName=${encodeURIComponent(agentName)}`;
-		}
-		return fetcher({
-			url,
+	getLogs: (level: string): Promise<LogResponse> =>
+		fetcher({
+			url: `/logs?level=${level}`,
 			method: "GET",
-<<<<<<< HEAD
-		});
-	},
-=======
 		}),
 
 	getAgentCompletion: (
@@ -347,5 +339,4 @@
 				},
 			});
 		},
->>>>>>> e84d860b
 };