import { z } from "zod";
import { getEntityDetails } from "../entities";
import logger from "../logger";
import { composePrompt } from "../prompts";
import {
	type Entity,
	type Evaluator,
	type IAgentRuntime,
	type Memory,
	ModelType,
	type State,
	type UUID,
} from "../types";

// Schema definitions for the reflection output
const relationshipSchema = z.object({
	sourceEntityId: z.string(),
	targetEntityId: z.string(),
	tags: z.array(z.string()),
	metadata: z
		.object({
			interactions: z.number(),
		})
		.optional(),
});

/**
 * Defines a schema for reflecting on a topic, including facts and relationships.
 * @type {import("zod").object}
 * @property {import("zod").array<import("zod").object<{claim: import("zod").string(), type: import("zod").string(), in_bio: import("zod").boolean(), already_known: import("zod").boolean()}>} facts Array of facts about the topic
 * @property {import("zod").array<import("zod").object>} relationships Array of relationships related to the topic
 */
const reflectionSchema = z.object({
	// reflection: z.string(),
	facts: z.array(
		z.object({
			claim: z.string(),
			type: z.string(),
			in_bio: z.boolean(),
			already_known: z.boolean(),
		}),
	),
	relationships: z.array(relationshipSchema),
});

/**
 * Template string for generating Agent Reflection, Extracting Facts, and Relationships.
 *
 * @type {string}
 */
const reflectionTemplate = `# Task: Generate Agent Reflection, Extract Facts and Relationships

{{providers}}

# Examples:
{{evaluationExamples}}

# Entities in Room
{{entitiesInRoom}}

# Existing Relationships
{{existingRelationships}}

# Current Context:
Agent Name: {{agentName}}
Room Type: {{roomType}}
Message Sender: {{senderName}} (ID: {{senderId}})

{{recentMessages}}

# Known Facts:
{{knownFacts}}

# Instructions:
1. Generate a self-reflective thought on the conversation. How are you doing? You're not being annoying, are you?
2. Extract new facts from the conversation.
3. Identify and describe relationships between entities.
  - The sourceEntityId is the UUID of the entity initiating the interaction.
  - The targetEntityId is the UUID of the entity being interacted with.
  - Relationships are one-direction, so a friendship would be two entity relationships where each entity is both the source and the target of the other.

Generate a response in the following format:
\`\`\`json
{
  "thought": "a self-reflective thought on the conversation",
  "facts": [
      {
          "claim": "factual statement",
          "type": "fact|opinion|status",
          "in_bio": false,
          "already_known": false
      }
  ],
  "relationships": [
      {
          "sourceEntityId": "entity_initiating_interaction",
          "targetEntityId": "entity_being_interacted_with",
          "tags": ["group_interaction|voice_interaction|dm_interaction", "additional_tag1", "additional_tag2"]
      }
  ]
}
\`\`\``;

/**
 * Resolve an entity name to their UUID
 * @param name - Name to resolve
 * @param entities - List of entities to search through
 * @returns UUID if found, throws error if not found or if input is not a valid UUID
 */
/**
 * Resolves an entity ID by searching through a list of entities.
 *
 * @param {UUID} entityId - The ID of the entity to resolve.
 * @param {Entity[]} entities - The list of entities to search through.
 * @returns {UUID} - The resolved UUID of the entity.
 * @throws {Error} - If the entity ID cannot be resolved to a valid UUID.
 */
function resolveEntity(entityId: UUID, entities: Entity[]): UUID {
	// First try exact UUID match
	if (
		/^[0-9a-f]{8}-[0-9a-f]{4}-[0-9a-f]{4}-[0-9a-f]{4}-[0-9a-f]{12}$/i.test(
			entityId,
		)
	) {
		return entityId as UUID;
	}

	let entity;

	// Try to match the entityId exactly
	entity = entities.find((a) => a.id === entityId);
	if (entity) {
		return entity.id;
	}

	// Try partial UUID match with entityId
	entity = entities.find((a) => a.id.includes(entityId));
	if (entity) {
		return entity.id;
	}

	// Try name match as last resort
	entity = entities.find((a) =>
		a.names.some((n) => n.toLowerCase().includes(entityId.toLowerCase())),
	);
	if (entity) {
		return entity.id;
	}

	throw new Error(`Could not resolve entityId "${entityId}" to a valid UUID`);
}
<<<<<<< HEAD

const generateObject = async ({
	runtime,
	prompt,
	modelType = ModelType.TEXT_SMALL,
	stopSequences = [],
	output = "object",
	enumValues = [],
	schema,
}): Promise<any> => {
	if (!prompt) {
		const errorMessage = "generateObject prompt is empty";
		console.error(errorMessage);
		throw new Error(errorMessage);
	}

	// Special handling for enum output type
	if (output === "enum" && enumValues) {
		const response = await runtime.useModel(modelType, {
			runtime,
			prompt,
			modelType,
			stopSequences,
			maxTokens: 8,
			object: true,
		});

		// Clean up the response to extract just the enum value
		const cleanedResponse = response.trim();

		// Verify the response is one of the allowed enum values
		if (enumValues.includes(cleanedResponse)) {
			return cleanedResponse;
		}

		// If the response includes one of the enum values (case insensitive)
		const matchedValue = enumValues.find((value) =>
			cleanedResponse.toLowerCase().includes(value.toLowerCase()),
		);

		if (matchedValue) {
			return matchedValue;
		}

		logger.error(`Invalid enum value received: ${cleanedResponse}`);
		logger.error(`Expected one of: ${enumValues.join(", ")}`);
		return null;
	}

	// Regular object/array generation
	const response = await runtime.useModel(modelType, {
		runtime,
		prompt,
		modelType,
		stopSequences,
		object: true,
	});

	let jsonString = response;

	// Find appropriate brackets based on expected output type
	const firstChar = output === "array" ? "[" : "{";
	const lastChar = output === "array" ? "]" : "}";

	const firstBracket = response.indexOf(firstChar);
	const lastBracket = response.lastIndexOf(lastChar);

	if (firstBracket !== -1 && lastBracket !== -1 && firstBracket < lastBracket) {
		jsonString = response.slice(firstBracket, lastBracket + 1);
	}

	if (jsonString.length === 0) {
		logger.error(`Failed to extract JSON ${output} from model response`);
		return null;
	}

	// Parse the JSON string
	try {
		const json = JSON.parse(jsonString);

		// Validate against schema if provided
		if (schema) {
			return schema.parse(json);
		}

		return json;
	} catch (_error) {
		logger.error(`Failed to parse JSON ${output}`);
		logger.error(jsonString);
		return null;
	}
};

=======
>>>>>>> 5c894eb0
async function handler(runtime: IAgentRuntime, message: Memory, state?: State) {
	const { agentId, roomId } = message;


	// Run all queries in parallel
	const [existingRelationships, entities, knownFacts] = await Promise.all([
		runtime.getRelationships({
			entityId: message.entityId,
		}),
		getEntityDetails({ runtime, roomId }),
		runtime.getMemories({
			tableName: "facts",
			roomId,
			count: 30,
			unique: true,
		}),
	]);

	const prompt = composePrompt({
		state: {
			...state.values,
			knownFacts: formatFacts(knownFacts),
			roomType: message.content.channelType as string,
			entitiesInRoom: JSON.stringify(entities),
			existingRelationships: JSON.stringify(existingRelationships),
			senderId: message.entityId,
		},
		template:
			runtime.character.templates?.reflectionTemplate || reflectionTemplate,
	});

	const reflection = await runtime.useModel(ModelTypes.OBJECT_SMALL, {
		prompt,
<<<<<<< HEAD
		modelType: ModelType.TEXT_SMALL,
=======
>>>>>>> 5c894eb0
		schema: reflectionSchema,
	});
	if (!reflection) {
		// seems like we're failing JSON parsing
		logger.warn("Getting reflection failed", prompt);
		return;
	}

	// Store new facts
	const newFacts =
		reflection?.facts.filter(
			(fact) =>
				!fact.already_known &&
				!fact.in_bio &&
				fact.claim &&
				fact.claim.trim() !== "",
		) || [];

	await Promise.all(
		newFacts.map(async (fact) => {
			const factMemory = await runtime.addEmbeddingToMemory({
				entityId: agentId,
				agentId,
				content: { text: fact.claim },
				roomId,
				createdAt: Date.now(),
			});
			return runtime.createMemory(factMemory, "facts", true);
		}),
	);

	// Update or create relationships
	for (const relationship of reflection.relationships) {
		let sourceId: UUID;
		let targetId: UUID;

		try {
			sourceId = resolveEntity(relationship.sourceEntityId, entities);
			targetId = resolveEntity(relationship.targetEntityId, entities);
		} catch (error) {
			console.warn("Failed to resolve relationship entities:", error);
			console.warn("relationship:\n", relationship);
			continue; // Skip this relationship if we can't resolve the IDs
		}

		const existingRelationship = existingRelationships.find((r) => {
			return r.sourceEntityId === sourceId && r.targetEntityId === targetId;
		});

		if (existingRelationship) {
			const updatedMetadata = {
				...existingRelationship.metadata,
				interactions: (existingRelationship.metadata?.interactions || 0) + 1,
			};

			const updatedTags = Array.from(
				new Set([...(existingRelationship.tags || []), ...relationship.tags]),
			);

			await runtime.updateRelationship({
				...existingRelationship,
				tags: updatedTags,
				metadata: updatedMetadata,
			});
		} else {
			await runtime.createRelationship({
				sourceEntityId: sourceId,
				targetEntityId: targetId,
				tags: relationship.tags,
				metadata: {
					interactions: 1,
					...relationship.metadata,
				},
			});
		}
	}

	await runtime
		
		.setCache<string>(
			`${message.roomId}-reflection-last-processed`,
			message.id,
		);

	return reflection;
}

export const reflectionEvaluator: Evaluator = {
	name: "REFLECTION",
	similes: [
		"REFLECT",
		"SELF_REFLECT",
		"EVALUATE_INTERACTION",
		"ASSESS_SITUATION",
	],
	validate: async (
		runtime: IAgentRuntime,
		message: Memory,
	): Promise<boolean> => {
		const lastMessageId = await runtime
			
			.getCache<string>(`${message.roomId}-reflection-last-processed`);
		const messages = await runtime.getMemories({
			tableName: "messages",
			roomId: message.roomId,
			count: runtime.getConversationLength(),
		});

		if (lastMessageId) {
			const lastMessageIndex = messages.findIndex(
				(msg) => msg.id === lastMessageId,
			);
			if (lastMessageIndex !== -1) {
				messages.splice(0, lastMessageIndex + 1);
			}
		}

		const reflectionInterval = Math.ceil(runtime.getConversationLength() / 4);

		return messages.length > reflectionInterval;
	},
	description:
		"Generate a self-reflective thought on the conversation, then extract facts and relationships between entities in the conversation.",
	handler,
	examples: [
		{
			prompt: `Agent Name: Sarah
Agent Role: Community Manager
Room Type: group
Current Room: general-chat
Message Sender: John (user-123)`,
			messages: [
				{
					name: "John",
					content: { text: "Hey everyone, I'm new here!" },
				},
				{
					name: "Sarah",
					content: { text: "Welcome John! How did you find our community?" },
				},
				{
					name: "John",
					content: { text: "Through a friend who's really into AI" },
				},
			],
			outcome: `{
    "thought": "I'm engaging appropriately with a new community member, maintaining a welcoming and professional tone. My questions are helping to learn more about John and make him feel welcome.",
    "facts": [
        {
            "claim": "John is new to the community",
            "type": "fact",
            "in_bio": false,
            "already_known": false
        },
        {
            "claim": "John found the community through a friend interested in AI",
            "type": "fact",
            "in_bio": false,
            "already_known": false
        }
    ],
    "relationships": [
        {
            "sourceEntityId": "sarah-agent",
            "targetEntityId": "user-123",
            "tags": ["group_interaction"]
        },
        {
            "sourceEntityId": "user-123",
            "targetEntityId": "sarah-agent",
            "tags": ["group_interaction"]
        }
    ]
}`,
		},
		{
			prompt: `Agent Name: Alex
Agent Role: Tech Support
Room Type: group
Current Room: tech-help
Message Sender: Emma (user-456)`,
			messages: [
				{
					name: "Emma",
					content: { text: "My app keeps crashing when I try to upload files" },
				},
				{
					name: "Alex",
					content: { text: "Have you tried clearing your cache?" },
				},
				{
					name: "Emma",
					content: { text: "No response..." },
				},
				{
					name: "Alex",
					content: {
						text: "Emma, are you still there? We can try some other troubleshooting steps.",
					},
				},
			],
			outcome: `{
    "thought": "I'm not sure if I'm being helpful or if Emma is frustrated with my suggestions. The lack of response is concerning - maybe I should have asked for more details about the issue first before jumping to solutions.",
    "facts": [
        {
            "claim": "Emma is having technical issues with file uploads",
            "type": "fact",
            "in_bio": false,
            "already_known": false
        },
        {
            "claim": "Emma stopped responding after the first troubleshooting suggestion",
            "type": "fact",
            "in_bio": false,
            "already_known": false
        }
    ],
    "relationships": [
        {
            "sourceEntityId": "alex-agent",
            "targetEntityId": "user-456",
            "tags": ["group_interaction", "support_interaction", "incomplete_interaction"]
        }
    ]
}`,
		},
		{
			prompt: `Agent Name: Max
Agent Role: Discussion Facilitator 
Room Type: group
Current Room: book-club
Message Sender: Lisa (user-789)`,
			messages: [
				{
					name: "Lisa",
					content: { text: "What did everyone think about chapter 5?" },
				},
				{
					name: "Max",
					content: {
						text: "The symbolism was fascinating! The red door clearly represents danger.",
					},
				},
				{
					name: "Max",
					content: {
						text: "And did anyone notice how the author used weather to reflect the protagonist's mood?",
					},
				},
				{
					name: "Max",
					content: {
						text: "Plus the foreshadowing in the first paragraph was brilliant!",
					},
				},
				{
					name: "Max",
					content: {
						text: "I also have thoughts about the character development...",
					},
				},
			],
			outcome: `{
    "thought": "I'm dominating the conversation and not giving others a chance to share their perspectives. I've sent multiple messages in a row without waiting for responses. I need to step back and create space for other members to participate.",
    "facts": [
        {
            "claim": "The discussion is about chapter 5 of a book",
            "type": "fact",
            "in_bio": false,
            "already_known": false
        },
        {
            "claim": "Max has sent 4 consecutive messages without user responses",
            "type": "fact",
            "in_bio": false,
            "already_known": false
        }
    ],
    "relationships": [
        {
            "sourceEntityId": "max-agent",
            "targetEntityId": "user-789",
            "tags": ["group_interaction", "excessive_interaction"]
        }
    ]
}`,
		},
	],
};

// Helper function to format facts for context
function formatFacts(facts: Memory[]) {
	return facts
		.reverse()
		.map((fact: Memory) => fact.content.text)
		.join("\n");
}<|MERGE_RESOLUTION|>--- conflicted
+++ resolved
@@ -149,102 +149,6 @@
 
 	throw new Error(`Could not resolve entityId "${entityId}" to a valid UUID`);
 }
-<<<<<<< HEAD
-
-const generateObject = async ({
-	runtime,
-	prompt,
-	modelType = ModelType.TEXT_SMALL,
-	stopSequences = [],
-	output = "object",
-	enumValues = [],
-	schema,
-}): Promise<any> => {
-	if (!prompt) {
-		const errorMessage = "generateObject prompt is empty";
-		console.error(errorMessage);
-		throw new Error(errorMessage);
-	}
-
-	// Special handling for enum output type
-	if (output === "enum" && enumValues) {
-		const response = await runtime.useModel(modelType, {
-			runtime,
-			prompt,
-			modelType,
-			stopSequences,
-			maxTokens: 8,
-			object: true,
-		});
-
-		// Clean up the response to extract just the enum value
-		const cleanedResponse = response.trim();
-
-		// Verify the response is one of the allowed enum values
-		if (enumValues.includes(cleanedResponse)) {
-			return cleanedResponse;
-		}
-
-		// If the response includes one of the enum values (case insensitive)
-		const matchedValue = enumValues.find((value) =>
-			cleanedResponse.toLowerCase().includes(value.toLowerCase()),
-		);
-
-		if (matchedValue) {
-			return matchedValue;
-		}
-
-		logger.error(`Invalid enum value received: ${cleanedResponse}`);
-		logger.error(`Expected one of: ${enumValues.join(", ")}`);
-		return null;
-	}
-
-	// Regular object/array generation
-	const response = await runtime.useModel(modelType, {
-		runtime,
-		prompt,
-		modelType,
-		stopSequences,
-		object: true,
-	});
-
-	let jsonString = response;
-
-	// Find appropriate brackets based on expected output type
-	const firstChar = output === "array" ? "[" : "{";
-	const lastChar = output === "array" ? "]" : "}";
-
-	const firstBracket = response.indexOf(firstChar);
-	const lastBracket = response.lastIndexOf(lastChar);
-
-	if (firstBracket !== -1 && lastBracket !== -1 && firstBracket < lastBracket) {
-		jsonString = response.slice(firstBracket, lastBracket + 1);
-	}
-
-	if (jsonString.length === 0) {
-		logger.error(`Failed to extract JSON ${output} from model response`);
-		return null;
-	}
-
-	// Parse the JSON string
-	try {
-		const json = JSON.parse(jsonString);
-
-		// Validate against schema if provided
-		if (schema) {
-			return schema.parse(json);
-		}
-
-		return json;
-	} catch (_error) {
-		logger.error(`Failed to parse JSON ${output}`);
-		logger.error(jsonString);
-		return null;
-	}
-};
-
-=======
->>>>>>> 5c894eb0
 async function handler(runtime: IAgentRuntime, message: Memory, state?: State) {
 	const { agentId, roomId } = message;
 
@@ -276,12 +180,8 @@
 			runtime.character.templates?.reflectionTemplate || reflectionTemplate,
 	});
 
-	const reflection = await runtime.useModel(ModelTypes.OBJECT_SMALL, {
+	const reflection = await runtime.useModel(ModelType.OBJECT_SMALL, {
 		prompt,
-<<<<<<< HEAD
-		modelType: ModelType.TEXT_SMALL,
-=======
->>>>>>> 5c894eb0
 		schema: reflectionSchema,
 	});
 	if (!reflection) {
