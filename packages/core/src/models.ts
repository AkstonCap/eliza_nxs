--- conflicted
+++ resolved
@@ -310,11 +310,7 @@
                 settings.LARGE_HEURIST_MODEL ||
                 "meta-llama/llama-3.1-405b-instruct",
             [ModelClass.EMBEDDING]: "", //Add later,
-<<<<<<< HEAD
-            [ModelClass.IMAGE]: "FLUX.1-dev",
-=======
             [ModelClass.IMAGE]: settings.HEURIST_IMAGE_MODEL || "PepeXL",
->>>>>>> 6f617552
         },
     },
     [ModelProviderName.GALADRIEL]: {
