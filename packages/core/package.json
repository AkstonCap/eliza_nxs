{
    "name": "@ai16z/eliza",
    "version": "0.1.4-alpha.3",
    "description": "",
    "main": "dist/index.js",
    "type": "module",
    "types": "dist/index.d.ts",
    "scripts": {
        "build": "tsup --format esm --dts",
        "lint": "eslint . --fix",
        "watch": "tsc --watch",
        "dev": "tsup --format esm --dts --watch",
        "build:docs": "cd docs && pnpm run build",
        "test": "vitest run",
        "test:watch": "vitest"
    },
    "author": "",
    "license": "MIT",
    "devDependencies": {
        "@eslint/js": "^9.13.0",
        "@rollup/plugin-commonjs": "25.0.8",
        "@rollup/plugin-json": "6.1.0",
        "@rollup/plugin-node-resolve": "15.3.0",
        "@rollup/plugin-replace": "5.0.7",
        "@rollup/plugin-terser": "0.1.0",
        "@rollup/plugin-typescript": "11.1.6",
        "@solana/web3.js": "1.95.4",
        "@types/fluent-ffmpeg": "2.1.27",
        "@types/jest": "29.5.14",
        "@types/mocha": "^10.0.9",
        "@types/node": "22.8.4",
        "@types/pdfjs-dist": "^2.10.378",
        "@types/tar": "6.1.13",
        "@types/wav-encoder": "1.3.3",
        "@typescript-eslint/eslint-plugin": "8.12.2",
        "@typescript-eslint/parser": "8.12.2",
        "dotenv": "16.4.5",
        "eslint": "9.13.0",
        "eslint-config-prettier": "9.1.0",
        "eslint-plugin-prettier": "5.2.1",
        "jest": "29.7.0",
        "lint-staged": "15.2.10",
        "nodemon": "3.1.7",
        "pm2": "5.4.2",
        "prettier": "3.3.3",
        "rimraf": "6.0.1",
        "rollup": "2.79.2",
        "ts-jest": "29.2.5",
        "ts-node": "10.9.2",
        "tslib": "2.8.0",
        "tsup": "^8.3.5",
        "typescript": "5.6.3"
    },
    "dependencies": {
        "@ai-sdk/anthropic": "^0.0.56",
        "@ai-sdk/google": "^0.0.55",
        "@ai-sdk/google-vertex": "^0.0.43",
        "@ai-sdk/groq": "^0.0.3",
        "@ai-sdk/openai": "1.0.4",
        "@ai16z/adapter-sqlite": "workspace:*",
        "@ai16z/adapter-sqljs": "workspace:*",
        "@ai16z/adapter-supabase": "workspace:*",
<<<<<<< HEAD
        "@ai16z/plugin-solana": "workspace:*",
        "@anthropic-ai/sdk": "^0.30.1",
=======
        "@anthropic-ai/sdk": "0.30.1",
>>>>>>> a9d8417e
        "@types/uuid": "^10.0.0",
        "ai": "^3.4.23",
        "anthropic-vertex-ai": "^1.0.0",
        "fastembed": "^1.14.1",
        "fastestsmallesttextencoderdecoder": "^1.0.22",
        "gaxios": "6.7.1",
        "glob": "11.0.0",
        "js-sha1": "0.7.0",
        "langchain": "^0.3.6",
        "ollama-ai-provider": "^0.16.1",
        "openai": "4.73.0",
        "tiktoken": "1.0.17",
        "tinyld": "1.3.4",
        "together-ai": "^0.7.0",
        "unique-names-generator": "4.7.1",
        "uuid": "11.0.2",
        "zod": "^3.23.8"
    }
}<|MERGE_RESOLUTION|>--- conflicted
+++ resolved
@@ -60,12 +60,8 @@
         "@ai16z/adapter-sqlite": "workspace:*",
         "@ai16z/adapter-sqljs": "workspace:*",
         "@ai16z/adapter-supabase": "workspace:*",
-<<<<<<< HEAD
         "@ai16z/plugin-solana": "workspace:*",
-        "@anthropic-ai/sdk": "^0.30.1",
-=======
         "@anthropic-ai/sdk": "0.30.1",
->>>>>>> a9d8417e
         "@types/uuid": "^10.0.0",
         "ai": "^3.4.23",
         "anthropic-vertex-ai": "^1.0.0",
