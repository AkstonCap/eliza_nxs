---
sidebar_position: 4
title: Plugin Management
description: Manage ElizaOS plugins within a project - list, add, remove
keywords: [plugins, extensions, packages, npm, registry, installation, configuration]
image: /img/cli.jpg
---

# Plugin Command

<<<<<<< HEAD
The `plugin` command helps developers manage ElizaOS plugins, focusing on the publishing process.

## Subcommands

### `publish`

Publishes a plugin to the ElizaOS registry or npm.

```bash
elizaos plugin publish [options]
```

Options:

- `-r, --registry <registry>` - Target registry (default: 'elizaOS/registry')
- `-n, --npm` - Publish to npm instead of GitHub (default: false)
- `-t, --test` - Test publish process without making changes (default: false)
- `-p, --platform <platform>` - Specify platform compatibility: node, browser, or universal (default: 'universal')

## Plugin Development Workflow

### 1. Create a Plugin
=======
The `plugins` command helps you manage ElizaOS plugins within your project. You can list available plugins, add them to your project, see which ones are installed, and remove them.

## Subcommands

| Subcommand          | Aliases               | Description                                | Arguments  | Options                                                                   |
| ------------------- | --------------------- | ------------------------------------------ | ---------- | ------------------------------------------------------------------------- |
| `list`              | `l`, `ls`             | List available plugins from the registry   |            | `-t, --type <type>`                                                       |
| `add`               | `install`             | Add a plugin to the project                | `<plugin>` | `-n, --no-env-prompt`, `-b, --branch <branchName>`, `-T, --tag <tagname>` |
| `installed-plugins` |                       | List plugins found in project dependencies |            |                                                                           |
| `remove`            | `delete`, `del`, `rm` | Remove a plugin from the project           | `<plugin>` |                                                                           |

## Examples
>>>>>>> 1a8a5634

### Listing Available Plugins

```bash
# List all available plugins
elizaos plugins list

# List only adapter plugins
elizaos plugins list --type adapter
```

### Adding a Plugin

```bash
# Add the 'openai' plugin (will look up '@elizaos/plugin-openai')
elizaos plugins add openai

# Add a specific plugin by full name
elizaos plugins add @elizaos/plugin-anthropic

# Add a plugin and skip environment variable prompts
elizaos plugins add google-ai --no-env-prompt

# Add a plugin from a specific branch (for monorepo source installs)
elizaos plugins add custom-plugin --branch feature/new-api

# Add a specific version/tag of a plugin from npm
elizaos plugins add elevenlabs --tag beta
```

### Listing Installed Plugins

```bash
# Show plugins currently listed in package.json
elizaos plugins installed-plugins
```

### Removing a Plugin

```bash
# Remove the 'openai' plugin
elizaos plugins remove openai

# Remove a plugin by its full name
elizaos plugins remove @elizaos/plugin-anthropic
```

## Related Commands

- [`create`](./create.md): Create a new project or plugin.
- [`env`](./env.md): Manage environment variables needed by plugins.<|MERGE_RESOLUTION|>--- conflicted
+++ resolved
@@ -8,14 +8,20 @@
 
 # Plugin Command
 
-<<<<<<< HEAD
 The `plugin` command helps developers manage ElizaOS plugins, focusing on the publishing process.
 
 ## Subcommands
 
-### `publish`
+| Subcommand          | Aliases               | Description                                | Arguments  | Options                                                                   |
+| ------------------- | --------------------- | ------------------------------------------ | ---------- | ------------------------------------------------------------------------- |
+| `list`              | `l`, `ls`             | List available plugins from the registry   |            | `-t, --type <type>`                                                       |
+| `add`               | `install`             | Add a plugin to the project                | `<plugin>` | `-n, --no-env-prompt`, `-b, --branch <branchName>`, `-T, --tag <tagname>` |
+| `installed-plugins` |                       | List plugins found in project dependencies |            |                                                                           |
+| `remove`            | `delete`, `del`, `rm` | Remove a plugin from the project           | `<plugin>` |                                                                           |
 
-Publishes a plugin to the ElizaOS registry or npm.
+## Examples
+
+### Listing Available Plugins
 
 ```bash
 elizaos plugin publish [options]
@@ -31,32 +37,24 @@
 ## Plugin Development Workflow
 
 ### 1. Create a Plugin
-=======
-The `plugins` command helps you manage ElizaOS plugins within your project. You can list available plugins, add them to your project, see which ones are installed, and remove them.
 
-## Subcommands
-
-| Subcommand          | Aliases               | Description                                | Arguments  | Options                                                                   |
-| ------------------- | --------------------- | ------------------------------------------ | ---------- | ------------------------------------------------------------------------- |
-| `list`              | `l`, `ls`             | List available plugins from the registry   |            | `-t, --type <type>`                                                       |
-| `add`               | `install`             | Add a plugin to the project                | `<plugin>` | `-n, --no-env-prompt`, `-b, --branch <branchName>`, `-T, --tag <tagname>` |
-| `installed-plugins` |                       | List plugins found in project dependencies |            |                                                                           |
-| `remove`            | `delete`, `del`, `rm` | Remove a plugin from the project           | `<plugin>` |                                                                           |
-
-## Examples
->>>>>>> 1a8a5634
-
-### Listing Available Plugins
+Start by creating a new plugin:
 
 ```bash
-# List all available plugins
-elizaos plugins list
-
-# List only adapter plugins
-elizaos plugins list --type adapter
+elizaos create -t plugin my-plugin
 ```
 
-### Adding a Plugin
+This creates a starter plugin with the required directory structure.
+
+### 2. Develop Your Plugin
+
+The plugin structure includes:
+
+- `src/index.ts` - Main plugin code
+- `src/plugin.ts` - Plugin configuration and initialization
+- `src/metadata.ts` - Plugin metadata (name, description, etc.)
+
+Run development mode to test your plugin:
 
 ```bash
 # Add the 'openai' plugin (will look up '@elizaos/plugin-openai')
