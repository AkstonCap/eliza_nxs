import { defineConfig } from 'tsup';

export default defineConfig({
  entry: ['src/index.ts'],
  outDir: 'dist',
  tsconfig: './tsconfig.build.json', // Use build-specific tsconfig
  sourcemap: true,
  clean: true,
  format: ['esm'], // Ensure you're targeting CommonJS
  dts: false, // Skip DTS generation to avoid external import issues // Ensure you're targeting CommonJS
  external: [
    'dotenv', // Externalize dotenv to prevent bundling
    'fs', // Externalize fs to use Node.js built-in module
    'path', // Externalize other built-ins if necessary
    'https',
    'http',
    '@elizaos/core',
    'zod',
<<<<<<< HEAD
    '@ai-sdk/openai',
    'ai',
    '@ai-sdk/ui-utils',
    'js-tiktoken',
    'combined-stream',
    'form-data',
    'node-fetch',
=======
    'node-fetch',
    'form-data',
>>>>>>> 6d452043
  ],
});<|MERGE_RESOLUTION|>--- conflicted
+++ resolved
@@ -16,17 +16,7 @@
     'http',
     '@elizaos/core',
     'zod',
-<<<<<<< HEAD
-    '@ai-sdk/openai',
-    'ai',
-    '@ai-sdk/ui-utils',
-    'js-tiktoken',
-    'combined-stream',
-    'form-data',
-    'node-fetch',
-=======
     'node-fetch',
     'form-data',
->>>>>>> 6d452043
   ],
 });