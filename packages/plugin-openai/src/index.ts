--- conflicted
+++ resolved
@@ -13,14 +13,7 @@
   GenerateTextParams,
 } from '@elizaos/core';
 import {
-<<<<<<< HEAD
-  ModelType,
-=======
-  type DetokenizeTextParams,
-  type GenerateTextParams,
-  type TokenizeTextParams,
   EventType,
->>>>>>> 85a9245a
   logger,
   ModelType,
   VECTOR_DIMS,
@@ -28,14 +21,15 @@
   type InstrumentationService,
   ServiceType,
 } from '@elizaos/core';
-<<<<<<< HEAD
-import { generateObject, generateText, JSONParseError, type JSONValue } from 'ai';
+import {
+  generateObject,
+  generateText,
+  JSONParseError,
+  type JSONValue,
+  type LanguageModelUsage,
+} from 'ai';
 import { type TiktokenModel, encodingForModel } from 'js-tiktoken';
-=======
-import { generateObject, generateText, JSONParseError, JSONValue, LanguageModelUsage } from 'ai';
->>>>>>> 85a9245a
 import FormData from 'form-data';
-import { type TiktokenModel, encodingForModel } from 'js-tiktoken';
 import fetch from 'node-fetch';
 import { SpanStatusCode, trace, type Span, context } from '@opentelemetry/api';
 
@@ -57,11 +51,11 @@
   }
 
   if (!instrumentationService.isEnabled()) {
-    logger.debug(`[getTracer] Instrumentation service found but is disabled.`);
+    logger.debug('[getTracer] Instrumentation service found but is disabled.');
     return null;
   }
 
-  logger.debug(`[getTracer] Successfully retrieved enabled instrumentation service.`);
+  logger.debug('[getTracer] Successfully retrieved enabled instrumentation service.');
   return instrumentationService.getTracer('eliza.llm.openai');
 }
 
@@ -71,13 +65,11 @@
 async function startLlmSpan<T>(
   runtime: IAgentRuntime,
   spanName: string,
-  attributes: Record<string, any>,
+  attributes: Record<string, string | number | boolean>,
   fn: (span: Span) => Promise<T>
 ): Promise<T> {
   const tracer = getTracer(runtime);
   if (!tracer) {
-    // If tracing disabled, execute function directly
-    // Create a dummy span object with no-op methods
     const dummySpan = {
       setAttribute: () => {},
       setAttributes: () => {},
@@ -117,7 +109,11 @@
  * @param defaultValue Optional default value if not found
  * @returns The setting value with proper fallbacks
  */
-function getSetting(runtime: any, key: string, defaultValue?: string): string | undefined {
+function getSetting(
+  runtime: IAgentRuntime,
+  key: string,
+  defaultValue?: string
+): string | undefined {
   return runtime.getSetting(key) ?? process.env[key] ?? defaultValue;
 }
 
@@ -127,7 +123,7 @@
  * @param runtime The runtime context
  * @returns The configured base URL or default
  */
-function getBaseURL(runtime: any): string {
+function getBaseURL(runtime: IAgentRuntime): string {
   return getSetting(runtime, 'OPENAI_BASE_URL', 'https://api.openai.com/v1');
 }
 
@@ -137,7 +133,7 @@
  * @param runtime The runtime context
  * @returns The configured API key
  */
-function getApiKey(runtime: any): string | undefined {
+function getApiKey(runtime: IAgentRuntime): string | undefined {
   return getSetting(runtime, 'OPENAI_API_KEY');
 }
 
@@ -147,7 +143,7 @@
  * @param runtime The runtime context
  * @returns The configured small model name
  */
-function getSmallModel(runtime: any): string {
+function getSmallModel(runtime: IAgentRuntime): string {
   return (
     getSetting(runtime, 'OPENAI_SMALL_MODEL') ?? getSetting(runtime, 'SMALL_MODEL', 'gpt-4o-mini')
   );
@@ -159,7 +155,7 @@
  * @param runtime The runtime context
  * @returns The configured large model name
  */
-function getLargeModel(runtime: any): string {
+function getLargeModel(runtime: IAgentRuntime): string {
   return getSetting(runtime, 'OPENAI_LARGE_MODEL') ?? getSetting(runtime, 'LARGE_MODEL', 'gpt-4o');
 }
 
@@ -169,7 +165,7 @@
  * @param runtime The runtime context
  * @returns Configured OpenAI client
  */
-function createOpenAIClient(runtime: any) {
+function createOpenAIClient(runtime: IAgentRuntime) {
   return createOpenAI({
     apiKey: getApiKey(runtime),
     baseURL: getBaseURL(runtime),
@@ -238,34 +234,34 @@
       span.addEvent('llm.request.schema', {
         schema: JSON.stringify(params.schema, safeReplacer()),
       });
+      logger.info(
+        `Using ${modelType} without schema validation (schema provided but output=no-schema)`
+      );
     }
 
-<<<<<<< HEAD
     try {
-      const result = await generateObject({
+      const { object, usage } = await generateObject({
         model: openai.languageModel(modelName),
         output: 'no-schema',
         prompt: params.prompt,
         temperature: temperature,
+        experimental_repairText: getJsonRepairFunction(),
       });
 
-      const processedObject = result.object;
       span.addEvent('llm.response.processed', {
-        'response.object': JSON.stringify(processedObject, safeReplacer()),
+        'response.object': JSON.stringify(object, safeReplacer()),
       });
 
-      if (result.usage) {
+      if (usage) {
         span.setAttributes({
-          'llm.usage.prompt_tokens': result.usage.promptTokens,
-          'llm.usage.completion_tokens': result.usage.completionTokens,
-          'llm.usage.total_tokens': result.usage.totalTokens,
+          'llm.usage.prompt_tokens': usage.promptTokens,
+          'llm.usage.completion_tokens': usage.completionTokens,
+          'llm.usage.total_tokens': usage.totalTokens,
         });
+        emitModelUsageEvent(runtime, modelType as ModelTypeName, params.prompt, usage);
       }
-      span.addEvent('llm.response.raw', {
-        raw: JSON.stringify(result.rawResponse, safeReplacer()),
-      });
-      return processedObject;
-    } catch (error: any) {
+      return object;
+    } catch (error: unknown) {
       if (error instanceof JSONParseError) {
         logger.error(`[generateObject] Failed to parse JSON: ${error.message}`);
         span.recordException(error);
@@ -274,7 +270,6 @@
           'error.text': error.text,
         });
 
-        // Attempt to repair JSON using a secondary LLM call
         span.addEvent('llm.repair.attempt');
         const repairFunction = getJsonRepairFunction();
         const repairedJsonString = await repairFunction({
@@ -289,63 +284,52 @@
               repaired_object: JSON.stringify(repairedObject, safeReplacer()),
             });
             logger.info('[generateObject] Successfully repaired JSON.');
-            // Consider setting OK status if repair successful? Or keep ERROR but add event?
             span.setStatus({
               code: SpanStatusCode.ERROR,
               message: 'JSON parsing failed but was repaired',
             });
             return repairedObject;
-          } catch (repairParseError: any) {
-            logger.error(
-              `[generateObject] Failed to parse repaired JSON: ${repairParseError.message}`
-            );
-            span.recordException(repairParseError);
+          } catch (repairParseError: unknown) {
+            const message =
+              repairParseError instanceof Error
+                ? repairParseError.message
+                : String(repairParseError);
+            logger.error(`[generateObject] Failed to parse repaired JSON: ${message}`);
+            const exception =
+              repairParseError instanceof Error ? repairParseError : new Error(message);
+            span.recordException(exception);
             span.addEvent('llm.repair.parse_error', {
-              'error.message': repairParseError.message,
+              'error.message': message,
             });
             span.setStatus({
               code: SpanStatusCode.ERROR,
-              message: `JSON repair failed: ${repairParseError.message}`,
+              message: `JSON repair failed: ${message}`,
             });
-            throw repairParseError; // Throw the repair error
+            throw repairParseError;
           }
         } else {
+          const errMsg = error instanceof Error ? error.message : String(error);
           logger.error('[generateObject] JSON repair failed.');
           span.addEvent('llm.repair.failed');
           span.setStatus({
             code: SpanStatusCode.ERROR,
-            message: `JSON repair failed: ${error.message}`,
-          });
-          throw error; // Throw original error if repair fails
+            message: `JSON repair failed: ${errMsg}`,
+          });
+          throw error;
         }
       } else {
-        logger.error(`[generateObject] Unknown error: ${error.message}`);
-        span.recordException(error);
+        const message = error instanceof Error ? error.message : String(error);
+        logger.error(`[generateObject] Unknown error: ${message}`);
+        const exception = error instanceof Error ? error : new Error(message);
+        span.recordException(exception);
         span.setStatus({
           code: SpanStatusCode.ERROR,
-          message: error.message,
+          message: message,
         });
-        throw error; // Rethrow other errors
+        throw error;
       }
     }
   });
-=======
-    const { object, usage } = await generateObject({
-      model: openai.languageModel(model),
-      output: 'no-schema',
-      prompt: params.prompt,
-      temperature: params.temperature,
-      experimental_repairText: getJsonRepairFunction(),
-    });
-
-    emitModelUsageEvent(runtime, modelType, params.prompt, usage);
-
-    return object;
-  } catch (error) {
-    logger.error(`Error generating object with ${modelType}:`, error);
-    throw error;
-  }
->>>>>>> 85a9245a
 }
 
 /**
@@ -359,21 +343,19 @@
     try {
       if (error instanceof JSONParseError) {
         const cleanedText = text.replace(/```json\n|\n```|```/g, '');
-
         JSON.parse(cleanedText);
         return cleanedText;
       }
       return null;
-    } catch (e) {
-      logger.error(`[getJsonRepairFunction] Failed to repair JSON: ${e}`);
+    } catch (jsonError: unknown) {
+      const message = jsonError instanceof Error ? jsonError.message : String(jsonError);
+      logger.warn(`Failed to repair JSON text: ${message}`);
       return null;
     }
   };
 }
 
 /**
-<<<<<<< HEAD
-=======
  * Emits a model usage event
  * @param runtime The runtime context
  * @param type The model type
@@ -381,7 +363,7 @@
  * @param usage The LLM usage data
  */
 function emitModelUsageEvent(
-  runtime: AgentRuntime,
+  runtime: IAgentRuntime,
   type: ModelTypeName,
   prompt: string,
   usage: LanguageModelUsage
@@ -401,7 +383,7 @@
 /**
  * function for text-to-speech
  */
-async function fetchTextToSpeech(runtime: AgentRuntime, text: string) {
+async function fetchTextToSpeech(runtime: IAgentRuntime, text: string) {
   const apiKey = getApiKey(runtime);
   const model = getSetting(runtime, 'OPENAI_TTS_MODEL', 'gpt-4o-mini-tts');
   const voice = getSetting(runtime, 'OPENAI_TTS_VOICE', 'nova');
@@ -429,13 +411,13 @@
     }
 
     return res.body;
-  } catch (err: any) {
-    throw new Error(`Failed to fetch speech from OpenAI TTS: ${err.message || err}`);
+  } catch (err: unknown) {
+    const message = err instanceof Error ? err.message : String(err);
+    throw new Error(`Failed to fetch speech from OpenAI TTS: ${message}`);
   }
 }
 
 /**
->>>>>>> 85a9245a
  * Defines the OpenAI plugin with its name, description, and configuration options.
  * @type {Plugin}
  */
@@ -454,53 +436,41 @@
   },
   async init(_config, runtime) {
     try {
-      // const validatedConfig = await configSchema.parseAsync(config);
-
-      // // Set all environment variables at once
-      // for (const [key, value] of Object.entries(validatedConfig)) {
-      // 	if (value) process.env[key] = value;
-      // }
-
-      // If API key is not set, we'll show a warning but continue
       if (!getApiKey(runtime)) {
         logger.warn(
           'OPENAI_API_KEY is not set in environment - OpenAI functionality will be limited'
         );
-        // Return early without throwing an error
         return;
       }
-
-      // Verify API key only if we have one
       try {
         const baseURL = getBaseURL(runtime);
         const response = await fetch(`${baseURL}/models`, {
           headers: { Authorization: `Bearer ${getApiKey(runtime)}` },
         });
-
         if (!response.ok) {
           logger.warn(`OpenAI API key validation failed: ${response.statusText}`);
           logger.warn('OpenAI functionality will be limited until a valid API key is provided');
-          // Continue execution instead of throwing
         } else {
           logger.log('OpenAI API key validated successfully');
         }
-      } catch (fetchError) {
-        logger.warn(`Error validating OpenAI API key: ${fetchError}`);
+      } catch (fetchError: unknown) {
+        const message = fetchError instanceof Error ? fetchError.message : String(fetchError);
+        logger.warn(`Error validating OpenAI API key: ${message}`);
         logger.warn('OpenAI functionality will be limited until a valid API key is provided');
-        // Continue execution instead of throwing
       }
-    } catch (error) {
-      // Convert to warning instead of error
+    } catch (error: unknown) {
+      const message =
+        (error as { errors?: Array<{ message: string }> })?.errors
+          ?.map((e) => e.message)
+          .join(', ') || (error instanceof Error ? error.message : String(error));
       logger.warn(
-        `OpenAI plugin configuration issue: ${error.errors
-          .map((e) => e.message)
-          .join(', ')} - You need to configure the OPENAI_API_KEY in your environment variables`
+        `OpenAI plugin configuration issue: ${message} - You need to configure the OPENAI_API_KEY in your environment variables`
       );
     }
   },
   models: {
     [ModelType.TEXT_EMBEDDING]: async (
-      runtime,
+      runtime: IAgentRuntime,
       params: TextEmbeddingParams | string | null
     ): Promise<number[]> => {
       const embeddingModelName = getSetting(
@@ -509,59 +479,45 @@
         'text-embedding-3-small'
       );
       const embeddingDimension = Number.parseInt(
-        getSetting(runtime, 'OPENAI_EMBEDDING_DIMENSIONS', '1536')
+        getSetting(runtime, 'OPENAI_EMBEDDING_DIMENSIONS', '1536') || '1536',
+        10
       ) as (typeof VECTOR_DIMS)[keyof typeof VECTOR_DIMS];
 
-      // Validate embedding dimension
       if (!Object.values(VECTOR_DIMS).includes(embeddingDimension)) {
-        logger.error(
-          `Invalid embedding dimension: ${embeddingDimension}. Must be one of: ${Object.values(VECTOR_DIMS).join(', ')}`
-        );
-        // No span needed here as it's a config error before API call
-        throw new Error(
-          `Invalid embedding dimension: ${embeddingDimension}. Must be one of: ${Object.values(VECTOR_DIMS).join(', ')}`
-        );
+        const errorMsg = `Invalid embedding dimension: ${embeddingDimension}. Must be one of: ${Object.values(VECTOR_DIMS).join(', ')}`;
+        logger.error(errorMsg);
+        throw new Error(errorMsg);
       }
-
-      // Handle null input (initialization case)
       if (params === null) {
         logger.debug('Creating test embedding for initialization');
         const testVector = Array(embeddingDimension).fill(0);
-        testVector[0] = 0.1; // Make it non-zero
-        // No span needed for initialization
+        testVector[0] = 0.1;
         return testVector;
       }
-
-      // Get the text from whatever format was provided
       let text: string;
       if (typeof params === 'string') {
-        text = params; // Direct string input
+        text = params;
       } else if (typeof params === 'object' && params.text) {
-        text = params.text; // Object with text property
+        text = params.text;
       } else {
         logger.warn('Invalid input format for embedding');
         const fallbackVector = Array(embeddingDimension).fill(0);
-        fallbackVector[0] = 0.2; // Different value for tracking
-        // No span needed for invalid input
+        fallbackVector[0] = 0.2;
         return fallbackVector;
       }
-
-      // Skip API call for empty text
       if (!text.trim()) {
         logger.warn('Empty text for embedding');
         const emptyVector = Array(embeddingDimension).fill(0);
-        emptyVector[0] = 0.3; // Different value for tracking
-        // No span needed for empty input
+        emptyVector[0] = 0.3;
         return emptyVector;
       }
 
-      // --- Start Instrumentation ---
       const attributes = {
         'llm.vendor': 'OpenAI',
         'llm.request.type': 'embedding',
         'llm.request.model': embeddingModelName,
         'llm.request.embedding.dimensions': embeddingDimension,
-        'input.text.length': text.length, // Add input text length
+        'input.text.length': text.length,
       };
 
       return startLlmSpan(runtime, 'LLM.embedding', attributes, async (span) => {
@@ -571,74 +527,83 @@
         const apiKey = getApiKey(runtime);
 
         if (!apiKey) {
-          span.setStatus({ code: SpanStatusCode.ERROR, message: 'OpenAI API key not configured' });
-          throw new Error('OpenAI API key not configured');
-        }
-
-        // Call the OpenAI API
-        const response = await fetch(`${baseURL}/embeddings`, {
-          method: 'POST',
-          headers: {
-            Authorization: `Bearer ${apiKey}`,
-            'Content-Type': 'application/json',
-          },
-          body: JSON.stringify({
-            model: embeddingModelName,
-            input: text,
-            dimensions: embeddingDimension, // Pass dimension to API if supported by model
-          }),
-        });
-
-        // Clone the response to read the body multiple times
-        const responseClone = response.clone();
-        const rawResponseBody = await responseClone.text();
-        span.addEvent('llm.response.raw', { 'response.body': rawResponseBody });
-
-        if (!response.ok) {
-          span.setAttributes({ 'error.api.status': response.status });
           span.setStatus({
             code: SpanStatusCode.ERROR,
-            message: `OpenAI API error: ${response.status} - ${response.statusText}. Response: ${rawResponseBody}`,
-          });
-          logger.error(
-            `OpenAI API error: ${response.status} - ${response.statusText}. Raw Response: ${rawResponseBody}`
-          );
-          // Return error vector but ensure span status is ERROR
+            message: 'OpenAI API key not configured',
+          });
+          throw new Error('OpenAI API key not configured');
+        }
+
+        try {
+          const response = await fetch(`${baseURL}/embeddings`, {
+            method: 'POST',
+            headers: {
+              Authorization: `Bearer ${apiKey}`,
+              'Content-Type': 'application/json',
+            },
+            body: JSON.stringify({
+              model: embeddingModelName,
+              input: text,
+            }),
+          });
+
+          const responseClone = response.clone();
+          const rawResponseBody = await responseClone.text();
+          span.addEvent('llm.response.raw', {
+            'response.body': rawResponseBody,
+          });
+
+          if (!response.ok) {
+            logger.error(`OpenAI API error: ${response.status} - ${response.statusText}`);
+            span.setAttributes({ 'error.api.status': response.status });
+            span.setStatus({
+              code: SpanStatusCode.ERROR,
+              message: `OpenAI API error: ${response.status} - ${response.statusText}. Response: ${rawResponseBody}`,
+            });
+            const errorVector = Array(embeddingDimension).fill(0);
+            errorVector[0] = 0.4;
+            return errorVector;
+          }
+
+          const data = (await response.json()) as {
+            data: [{ embedding: number[] }];
+            usage?: { prompt_tokens: number; total_tokens: number };
+          };
+
+          if (!data?.data?.[0]?.embedding) {
+            logger.error('API returned invalid structure');
+            span.setStatus({
+              code: SpanStatusCode.ERROR,
+              message: 'API returned invalid structure',
+            });
+            const errorVector = Array(embeddingDimension).fill(0);
+            errorVector[0] = 0.5;
+            return errorVector;
+          }
+
+          const embedding = data.data[0].embedding;
+          span.setAttribute('llm.response.embedding.vector_length', embedding.length);
+
+          if (data.usage) {
+            span.setAttributes({
+              'llm.usage.prompt_tokens': data.usage.prompt_tokens,
+              'llm.usage.total_tokens': data.usage.total_tokens,
+            });
+          }
+
+          logger.log(`Got valid embedding with length ${embedding.length}`);
+          return embedding;
+        } catch (error: unknown) {
+          const message = error instanceof Error ? error.message : String(error);
+          logger.error(`Error generating embedding: ${message}`);
+          const exception = error instanceof Error ? error : new Error(message);
+          span.recordException(exception);
+          span.setStatus({ code: SpanStatusCode.ERROR, message: message });
           const errorVector = Array(embeddingDimension).fill(0);
-          errorVector[0] = 0.4; // Different value for tracking
+          errorVector[0] = 0.6;
           return errorVector;
         }
-
-        const data = (await response.json()) as {
-          data: [{ embedding: number[] }];
-          usage?: { prompt_tokens: number; total_tokens: number }; // Add optional usage
-        };
-
-        if (!data?.data?.[0]?.embedding) {
-          span.setStatus({ code: SpanStatusCode.ERROR, message: 'API returned invalid structure' });
-          logger.error('API returned invalid structure');
-          const errorVector = Array(embeddingDimension).fill(0);
-          errorVector[0] = 0.5; // Different value for tracking
-          return errorVector;
-        }
-
-        const embedding = data.data[0].embedding;
-        span.setAttribute('llm.response.embedding.vector_length', embedding.length);
-        // Log processed response (optional, could be large)
-        // span.addEvent('llm.response.processed', { 'response.embedding': JSON.stringify(embedding.slice(0, 10)) + '...' });
-
-        // Log usage if available
-        if (data.usage) {
-          span.setAttributes({
-            'llm.usage.prompt_tokens': data.usage.prompt_tokens,
-            'llm.usage.total_tokens': data.usage.total_tokens,
-          });
-        }
-
-        logger.log(`Got valid embedding with length ${embedding.length}`);
-        return embedding;
       });
-      // --- End Instrumentation ---
     },
     [ModelType.TEXT_TOKENIZER_ENCODE]: async (
       _runtime,
@@ -652,7 +617,10 @@
     ) => {
       return await detokenizeText(modelType ?? ModelType.TEXT_LARGE, tokens);
     },
-    [ModelType.TEXT_SMALL]: async (runtime, { prompt, stopSequences = [] }: GenerateTextParams) => {
+    [ModelType.TEXT_SMALL]: async (
+      runtime: IAgentRuntime,
+      { prompt, stopSequences = [] }: GenerateTextParams
+    ) => {
       const temperature = 0.7;
       const frequency_penalty = 0.7;
       const presence_penalty = 0.7;
@@ -661,11 +629,9 @@
       const openai = createOpenAIClient(runtime);
       const modelName = getSmallModel(runtime);
 
-      logger.log('generating text with small model');
+      logger.log('generating text');
       logger.log(prompt);
 
-<<<<<<< HEAD
-      // --- Start Instrumentation ---
       const attributes = {
         'llm.vendor': 'OpenAI',
         'llm.request.type': 'completion',
@@ -680,7 +646,7 @@
       return startLlmSpan(runtime, 'LLM.generateText', attributes, async (span) => {
         span.addEvent('llm.prompt', { 'prompt.content': prompt });
 
-        const result = await generateText({
+        const { text: openaiResponse, usage } = await generateText({
           model: openai.languageModel(modelName),
           prompt: prompt,
           system: runtime.character.system ?? undefined,
@@ -691,47 +657,26 @@
           stopSequences: stopSequences,
         });
 
-        const processedTextResponse = result.text;
-        span.setAttribute('llm.response.processed.length', processedTextResponse.length);
+        span.setAttribute('llm.response.processed.length', openaiResponse.length);
         span.addEvent('llm.response.processed', {
           'response.content':
-            processedTextResponse.substring(0, 200) +
-            (processedTextResponse.length > 200 ? '...' : ''),
+            openaiResponse.substring(0, 200) + (openaiResponse.length > 200 ? '...' : ''),
         });
 
-        if (result.usage) {
+        if (usage) {
           span.setAttributes({
-            'llm.usage.prompt_tokens': result.usage.promptTokens,
-            'llm.usage.completion_tokens': result.usage.completionTokens,
-            'llm.usage.total_tokens': result.usage.totalTokens,
-          });
-        }
-        if (result.finishReason) {
-          span.setAttribute('llm.response.finish_reason', result.finishReason);
-        }
-
-        return processedTextResponse;
+            'llm.usage.prompt_tokens': usage.promptTokens,
+            'llm.usage.completion_tokens': usage.completionTokens,
+            'llm.usage.total_tokens': usage.totalTokens,
+          });
+          emitModelUsageEvent(runtime, ModelType.TEXT_SMALL, prompt, usage);
+        }
+
+        return openaiResponse;
       });
-      // --- End Instrumentation ---
-=======
-      const { text: openaiResponse, usage } = await generateText({
-        model: openai.languageModel(model),
-        prompt: prompt,
-        system: runtime.character.system ?? undefined,
-        temperature: temperature,
-        maxTokens: max_response_length,
-        frequencyPenalty: frequency_penalty,
-        presencePenalty: presence_penalty,
-        stopSequences: stopSequences,
-      });
-
-      emitModelUsageEvent(runtime, ModelType.TEXT_SMALL, prompt, usage);
-
-      return openaiResponse;
->>>>>>> 85a9245a
     },
     [ModelType.TEXT_LARGE]: async (
-      runtime,
+      runtime: IAgentRuntime,
       {
         prompt,
         stopSequences = [],
@@ -744,11 +689,9 @@
       const openai = createOpenAIClient(runtime);
       const modelName = getLargeModel(runtime);
 
-<<<<<<< HEAD
-      logger.log('generating text with large model');
+      logger.log('generating text');
       logger.log(prompt);
 
-      // --- Start Instrumentation ---
       const attributes = {
         'llm.vendor': 'OpenAI',
         'llm.request.type': 'completion',
@@ -763,7 +706,7 @@
       return startLlmSpan(runtime, 'LLM.generateText', attributes, async (span) => {
         span.addEvent('llm.prompt', { 'prompt.content': prompt });
 
-        const result = await generateText({
+        const { text: openaiResponse, usage } = await generateText({
           model: openai.languageModel(modelName),
           prompt: prompt,
           system: runtime.character.system ?? undefined,
@@ -774,47 +717,26 @@
           stopSequences: stopSequences,
         });
 
-        const processedTextResponse = result.text;
-        span.setAttribute('llm.response.processed.length', processedTextResponse.length);
+        span.setAttribute('llm.response.processed.length', openaiResponse.length);
         span.addEvent('llm.response.processed', {
           'response.content':
-            processedTextResponse.substring(0, 200) +
-            (processedTextResponse.length > 200 ? '...' : ''),
+            openaiResponse.substring(0, 200) + (openaiResponse.length > 200 ? '...' : ''),
         });
 
-        if (result.usage) {
+        if (usage) {
           span.setAttributes({
-            'llm.usage.prompt_tokens': result.usage.promptTokens,
-            'llm.usage.completion_tokens': result.usage.completionTokens,
-            'llm.usage.total_tokens': result.usage.totalTokens,
-          });
-        }
-        if (result.finishReason) {
-          span.setAttribute('llm.response.finish_reason', result.finishReason);
-        }
-
-        return processedTextResponse;
+            'llm.usage.prompt_tokens': usage.promptTokens,
+            'llm.usage.completion_tokens': usage.completionTokens,
+            'llm.usage.total_tokens': usage.totalTokens,
+          });
+          emitModelUsageEvent(runtime, ModelType.TEXT_LARGE, prompt, usage);
+        }
+
+        return openaiResponse;
       });
-      // --- End Instrumentation ---
-=======
-      const { text: openaiResponse, usage } = await generateText({
-        model: openai.languageModel(model),
-        prompt: prompt,
-        system: runtime.character.system ?? undefined,
-        temperature: temperature,
-        maxTokens: maxTokens,
-        frequencyPenalty: frequencyPenalty,
-        presencePenalty: presencePenalty,
-        stopSequences: stopSequences,
-      });
-
-      emitModelUsageEvent(runtime, ModelType.TEXT_LARGE, prompt, usage);
-
-      return openaiResponse;
->>>>>>> 85a9245a
     },
     [ModelType.IMAGE]: async (
-      runtime,
+      runtime: IAgentRuntime,
       params: {
         prompt: string;
         n?: number;
@@ -825,11 +747,9 @@
       const size = params.size || '1024x1024';
       const prompt = params.prompt;
 
-      // --- Start Instrumentation ---
       const attributes = {
         'llm.vendor': 'OpenAI',
         'llm.request.type': 'image_generation',
-        // 'llm.request.model': 'dall-e-3', // Or appropriate model if specified/known
         'llm.request.image.size': size,
         'llm.request.image.count': n,
       };
@@ -841,68 +761,86 @@
         const apiKey = getApiKey(runtime);
 
         if (!apiKey) {
-          span.setStatus({ code: SpanStatusCode.ERROR, message: 'OpenAI API key not configured' });
-          throw new Error('OpenAI API key not configured');
-        }
-
-        const response = await fetch(`${baseURL}/images/generations`, {
-          method: 'POST',
-          headers: {
-            Authorization: `Bearer ${apiKey}`,
-            'Content-Type': 'application/json',
-          },
-          body: JSON.stringify({
-            prompt: prompt,
-            n: n,
-            size: size,
-          }),
-        });
-
-        // Clone response to read multiple times
-        const responseClone = response.clone();
-        const rawResponseBody = await responseClone.text();
-        span.addEvent('llm.response.raw', { 'response.body': rawResponseBody });
-
-        if (!response.ok) {
-          span.setAttributes({ 'error.api.status': response.status });
           span.setStatus({
             code: SpanStatusCode.ERROR,
-            message: `Failed to generate image: ${response.statusText}. Response: ${rawResponseBody}`,
-          });
-          throw new Error(`Failed to generate image: ${response.statusText}`);
-        }
-
-        const data = await response.json();
-        const typedData = data as { data: { url: string }[] };
-
-        // Log processed response (array of URLs)
-        span.addEvent('llm.response.processed', {
-          'response.urls': JSON.stringify(typedData.data),
-        });
-
-        return typedData.data;
+            message: 'OpenAI API key not configured',
+          });
+          throw new Error('OpenAI API key not configured');
+        }
+
+        try {
+          const response = await fetch(`${baseURL}/images/generations`, {
+            method: 'POST',
+            headers: {
+              Authorization: `Bearer ${apiKey}`,
+              'Content-Type': 'application/json',
+            },
+            body: JSON.stringify({
+              prompt: prompt,
+              n: n,
+              size: size,
+            }),
+          });
+
+          const responseClone = response.clone();
+          const rawResponseBody = await responseClone.text();
+          span.addEvent('llm.response.raw', {
+            'response.body': rawResponseBody,
+          });
+
+          if (!response.ok) {
+            span.setAttributes({ 'error.api.status': response.status });
+            span.setStatus({
+              code: SpanStatusCode.ERROR,
+              message: `Failed to generate image: ${response.statusText}. Response: ${rawResponseBody}`,
+            });
+            throw new Error(`Failed to generate image: ${response.statusText}`);
+          }
+
+          const data = await response.json();
+          const typedData = data as { data: { url: string }[] };
+
+          span.addEvent('llm.response.processed', {
+            'response.urls': JSON.stringify(typedData.data),
+          });
+
+          return typedData.data;
+        } catch (error: unknown) {
+          const message = error instanceof Error ? error.message : String(error);
+          const exception = error instanceof Error ? error : new Error(message);
+          span.recordException(exception);
+          span.setStatus({ code: SpanStatusCode.ERROR, message: message });
+          throw error;
+        }
       });
-      // --- End Instrumentation ---
     },
-    [ModelType.IMAGE_DESCRIPTION]: async (runtime, params: ImageDescriptionParams | string) => {
-      // Handle string case (direct URL)
+    [ModelType.IMAGE_DESCRIPTION]: async (
+      runtime: IAgentRuntime,
+      params: ImageDescriptionParams | string
+    ) => {
       let imageUrl: string;
       let promptText: string | undefined;
-      const modelName = 'gpt-4-vision-preview'; // Specific model for this task
+      const modelName = 'gpt-4o-mini';
       const maxTokens = 300;
 
       if (typeof params === 'string') {
         imageUrl = params;
-        promptText = 'Please analyze this image and provide a title and detailed description.'; // Default prompt
+        promptText = 'Please analyze this image and provide a title and detailed description.';
       } else {
-        // Object parameter case
         imageUrl = params.imageUrl;
         promptText =
           params.prompt ||
-          'Please analyze this image and provide a title and detailed description.'; // Use provided or default prompt
+          'Please analyze this image and provide a title and detailed description.';
       }
 
-      // --- Start Instrumentation ---
+      const attributes = {
+        'llm.vendor': 'OpenAI',
+        'llm.request.type': 'chat',
+        'llm.request.model': modelName,
+        'llm.request.max_tokens': maxTokens,
+        'llm.request.image.url': imageUrl,
+      };
+
       const messages = [
         {
           role: 'user',
@@ -913,97 +851,120 @@
         },
       ];
 
-      const attributes = {
-        'llm.vendor': 'OpenAI',
-        'llm.request.type': 'chat',
-        'llm.request.model': modelName,
-        'llm.request.max_tokens': maxTokens,
-        'llm.request.image.url': imageUrl, // Log image url
-      };
-
       return startLlmSpan(runtime, 'LLM.imageDescription', attributes, async (span) => {
-        // Log messages array as prompt content
-        span.addEvent('llm.prompt', { 'prompt.content': JSON.stringify(messages, safeReplacer()) });
+        span.addEvent('llm.prompt', {
+          'prompt.content': JSON.stringify(messages, safeReplacer()),
+        });
 
         const baseURL = getBaseURL(runtime);
         const apiKey = getApiKey(runtime);
 
         if (!apiKey) {
-          span.setStatus({ code: SpanStatusCode.ERROR, message: 'OpenAI API key not configured' });
-          // Return error structure, but throw error to be caught by startLlmSpan
-          throw new Error('OpenAI API key not configured');
-        }
-
-        // Call the GPT-4 Vision API
-        const response = await fetch(`${baseURL}/chat/completions`, {
-          method: 'POST',
-          headers: {
-            'Content-Type': 'application/json',
-            Authorization: `Bearer ${apiKey}`,
-          },
-          body: JSON.stringify({
-            model: modelName,
-            messages: messages,
-            max_tokens: maxTokens,
-          }),
-        });
-
-        // Clone response to read multiple times
-        const responseClone = response.clone();
-        const rawResponseBody = await responseClone.text();
-        span.addEvent('llm.response.raw', { 'response.body': rawResponseBody });
-
-        if (!response.ok) {
-          span.setAttributes({ 'error.api.status': response.status });
+          logger.error('OpenAI API key not set');
           span.setStatus({
             code: SpanStatusCode.ERROR,
-            message: `OpenAI API error: ${response.status}. Response: ${rawResponseBody}`,
-          });
-          throw new Error(`OpenAI API error: ${response.status}`);
-        }
-
-        const result: any = await response.json();
-        const content = result.choices?.[0]?.message?.content;
-
-        // Log usage if available
-        if (result.usage) {
-          span.setAttributes({
-            'llm.usage.prompt_tokens': result.usage.prompt_tokens,
-            'llm.usage.completion_tokens': result.usage.completion_tokens,
-            'llm.usage.total_tokens': result.usage.total_tokens,
-          });
-        }
-        // Log finish reason
-        if (result.choices?.[0]?.finish_reason) {
-          span.setAttribute('llm.response.finish_reason', result.choices[0].finish_reason);
-        }
-
-        if (!content) {
-          span.setStatus({ code: SpanStatusCode.ERROR, message: 'No content in API response' });
-          // Return error structure, but throw error to be caught by startLlmSpan
-          throw new Error('No content in API response');
-        }
-
-        // Extract title and description
-        const titleMatch = content.match(/title[:\s]+(.+?)(?:\n|$)/i);
-        const title = titleMatch?.[1]?.trim() || 'Image Analysis'; // Added trim()
-
-        // Rest of content is the description
-        const description = content.replace(/title[:\s]+(.+?)(?:\n|$)/i, '').trim();
-
-        const processedResult = { title, description };
-        span.addEvent('llm.response.processed', {
-          'response.object': JSON.stringify(processedResult, safeReplacer()),
-        });
-
-        return processedResult;
+            message: 'OpenAI API key not configured',
+          });
+          return {
+            title: 'Failed to analyze image',
+            description: 'API key not configured',
+          };
+        }
+
+        try {
+          const response = await fetch(`${baseURL}/chat/completions`, {
+            method: 'POST',
+            headers: {
+              'Content-Type': 'application/json',
+              Authorization: `Bearer ${apiKey}`,
+            },
+            body: JSON.stringify({
+              model: modelName,
+              messages: messages,
+              max_tokens: maxTokens,
+            }),
+          });
+
+          const responseClone = response.clone();
+          const rawResponseBody = await responseClone.text();
+          span.addEvent('llm.response.raw', {
+            'response.body': rawResponseBody,
+          });
+
+          if (!response.ok) {
+            span.setAttributes({ 'error.api.status': response.status });
+            span.setStatus({
+              code: SpanStatusCode.ERROR,
+              message: `OpenAI API error: ${response.status}. Response: ${rawResponseBody}`,
+            });
+            throw new Error(`OpenAI API error: ${response.status}`);
+          }
+
+          const result: unknown = await response.json();
+
+          type OpenAIResponseType = {
+            choices?: Array<{
+              message?: { content?: string };
+              finish_reason?: string;
+            }>;
+            usage?: {
+              prompt_tokens: number;
+              completion_tokens: number;
+              total_tokens: number;
+            };
+          };
+
+          const typedResult = result as OpenAIResponseType;
+          const content = typedResult.choices?.[0]?.message?.content;
+
+          if (typedResult.usage) {
+            span.setAttributes({
+              'llm.usage.prompt_tokens': typedResult.usage.prompt_tokens,
+              'llm.usage.completion_tokens': typedResult.usage.completion_tokens,
+              'llm.usage.total_tokens': typedResult.usage.total_tokens,
+            });
+          }
+          if (typedResult.choices?.[0]?.finish_reason) {
+            span.setAttribute('llm.response.finish_reason', typedResult.choices[0].finish_reason);
+          }
+
+          if (!content) {
+            span.setStatus({
+              code: SpanStatusCode.ERROR,
+              message: 'No content in API response',
+            });
+            return {
+              title: 'Failed to analyze image',
+              description: 'No response from API',
+            };
+          }
+
+          const titleMatch = content.match(/title[:\s]+(.+?)(?:\n|$)/i);
+          const title = titleMatch?.[1]?.trim() || 'Image Analysis';
+          const description = content.replace(/title[:\s]+(.+?)(?:\n|$)/i, '').trim();
+
+          const processedResult = { title, description };
+          span.addEvent('llm.response.processed', {
+            'response.object': JSON.stringify(processedResult, safeReplacer()),
+          });
+
+          return processedResult;
+        } catch (error: unknown) {
+          const message = error instanceof Error ? error.message : String(error);
+          logger.error(`Error analyzing image: ${message}`);
+          const exception = error instanceof Error ? error : new Error(message);
+          span.recordException(exception);
+          span.setStatus({ code: SpanStatusCode.ERROR, message: message });
+          return {
+            title: 'Failed to analyze image',
+            description: `Error: ${message}`,
+          };
+        }
       });
-      // --- End Instrumentation ---
     },
-    [ModelType.TRANSCRIPTION]: async (runtime, audioBuffer: Buffer) => {
-      logger.log('audioBuffer length:', audioBuffer?.length); // Log buffer length
-
-      // --- Start Instrumentation ---
+    [ModelType.TRANSCRIPTION]: async (runtime: IAgentRuntime, audioBuffer: Buffer) => {
+      logger.log('audioBuffer', audioBuffer);
+
       const modelName = 'whisper-1';
       const attributes = {
         'llm.vendor': 'OpenAI',
@@ -1013,15 +974,19 @@
       };
 
       return startLlmSpan(runtime, 'LLM.transcription', attributes, async (span) => {
-        // Note: Logging full audio buffer as prompt is not practical
-        span.addEvent('llm.prompt', { 'prompt.info': 'Audio buffer for transcription' });
+        span.addEvent('llm.prompt', {
+          'prompt.info': 'Audio buffer for transcription',
+        });
 
         const baseURL = getBaseURL(runtime);
         const apiKey = getApiKey(runtime);
 
         if (!apiKey) {
-          span.setStatus({ code: SpanStatusCode.ERROR, message: 'OpenAI API key not configured' });
-          throw new Error('OpenAI API key not configured');
+          span.setStatus({
+            code: SpanStatusCode.ERROR,
+            message: 'OpenAI API key not configured',
+          });
+          throw new Error('OpenAI API key not configured - Cannot make request');
         }
         if (!audioBuffer || audioBuffer.length === 0) {
           span.setStatus({
@@ -1033,50 +998,83 @@
 
         const formData = new FormData();
         formData.append('file', audioBuffer, {
-          filename: 'recording.mp3', // Assume mp3 for now, might need refinement
+          filename: 'recording.mp3',
           contentType: 'audio/mp3',
         });
         formData.append('model', modelName);
 
-        const response = await fetch(`${baseURL}/audio/transcriptions`, {
-          method: 'POST',
-          headers: {
-            Authorization: `Bearer ${apiKey}`,
-            // Content-Type is set automatically by fetch with FormData
-          },
-          body: formData,
-        });
-
-        // Clone response to read multiple times
-        const responseClone = response.clone();
-        const rawResponseBody = await responseClone.text();
-        span.addEvent('llm.response.raw', { 'response.body': rawResponseBody });
-
-        logger.log('transcription response status:', response.status); // Log status
-
-        if (!response.ok) {
-          span.setAttributes({ 'error.api.status': response.status });
-          span.setStatus({
-            code: SpanStatusCode.ERROR,
-            message: `Failed to transcribe audio: ${response.statusText}. Response: ${rawResponseBody}`,
-          });
-          throw new Error(`Failed to transcribe audio: ${response.statusText}`);
-        }
-
-        const data = (await response.json()) as { text: string };
-        const processedText = data.text;
-
-        span.setAttribute('llm.response.processed.length', processedText.length);
-        span.addEvent('llm.response.processed', { 'response.text': processedText });
-
-        return processedText;
+        try {
+          const response = await fetch(`${baseURL}/audio/transcriptions`, {
+            method: 'POST',
+            headers: {
+              Authorization: `Bearer ${apiKey}`,
+            },
+            body: formData,
+          });
+
+          const responseClone = response.clone();
+          const rawResponseBody = await responseClone.text();
+          span.addEvent('llm.response.raw', {
+            'response.body': rawResponseBody,
+          });
+
+          logger.log('response', response);
+
+          if (!response.ok) {
+            span.setAttributes({ 'error.api.status': response.status });
+            span.setStatus({
+              code: SpanStatusCode.ERROR,
+              message: `Failed to transcribe audio: ${response.statusText}. Response: ${rawResponseBody}`,
+            });
+            throw new Error(`Failed to transcribe audio: ${response.statusText}`);
+          }
+
+          const data = (await response.json()) as { text: string };
+          const processedText = data.text;
+
+          span.setAttribute('llm.response.processed.length', processedText.length);
+          span.addEvent('llm.response.processed', {
+            'response.text': processedText,
+          });
+
+          return processedText;
+        } catch (error: unknown) {
+          const message = error instanceof Error ? error.message : String(error);
+          const exception = error instanceof Error ? error : new Error(message);
+          span.recordException(exception);
+          span.setStatus({ code: SpanStatusCode.ERROR, message: message });
+          throw error;
+        }
       });
-      // --- End Instrumentation ---
     },
-    [ModelType.OBJECT_SMALL]: async (runtime, params: ObjectGenerationParams) => {
+    [ModelType.TEXT_TO_SPEECH]: async (runtime: IAgentRuntime, text: string) => {
+      const attributes = {
+        'llm.vendor': 'OpenAI',
+        'llm.request.type': 'tts',
+        'llm.request.model': getSetting(runtime, 'OPENAI_TTS_MODEL', 'gpt-4o-mini-tts'),
+        'input.text.length': text.length,
+      };
+      return startLlmSpan(runtime, 'LLM.tts', attributes, async (span) => {
+        span.addEvent('llm.prompt', { 'prompt.content': text });
+        try {
+          const speechStream = await fetchTextToSpeech(runtime, text);
+          span.addEvent('llm.response.success', {
+            info: 'Speech stream generated',
+          });
+          return speechStream;
+        } catch (error: unknown) {
+          const message = error instanceof Error ? error.message : String(error);
+          const exception = error instanceof Error ? error : new Error(message);
+          span.recordException(exception);
+          span.setStatus({ code: SpanStatusCode.ERROR, message: message });
+          throw error;
+        }
+      });
+    },
+    [ModelType.OBJECT_SMALL]: async (runtime: IAgentRuntime, params: ObjectGenerationParams) => {
       return generateObjectByModelType(runtime, params, ModelType.OBJECT_SMALL, getSmallModel);
     },
-    [ModelType.OBJECT_LARGE]: async (runtime, params: ObjectGenerationParams) => {
+    [ModelType.OBJECT_LARGE]: async (runtime: IAgentRuntime, params: ObjectGenerationParams) => {
       return generateObjectByModelType(runtime, params, ModelType.OBJECT_LARGE, getLargeModel);
     },
   },
@@ -1086,7 +1084,7 @@
       tests: [
         {
           name: 'openai_test_url_and_api_key_validation',
-          fn: async (runtime) => {
+          fn: async (runtime: IAgentRuntime) => {
             const baseURL = getBaseURL(runtime);
             const response = await fetch(`${baseURL}/models`, {
               headers: {
@@ -1094,7 +1092,7 @@
               },
             });
             const data = await response.json();
-            logger.log('Models Available:', (data as any)?.data.length);
+            logger.log('Models Available:', (data as { data?: unknown[] })?.data?.length ?? 'N/A');
             if (!response.ok) {
               throw new Error(`Failed to validate OpenAI API key: ${response.statusText}`);
             }
@@ -1102,21 +1100,22 @@
         },
         {
           name: 'openai_test_text_embedding',
-          fn: async (runtime) => {
+          fn: async (runtime: IAgentRuntime) => {
             try {
               const embedding = await runtime.useModel(ModelType.TEXT_EMBEDDING, {
                 text: 'Hello, world!',
               });
               logger.log('embedding', embedding);
-            } catch (error) {
-              logger.error('Error in test_text_embedding:', error);
+            } catch (error: unknown) {
+              const message = error instanceof Error ? error.message : String(error);
+              logger.error(`Error in test_text_embedding: ${message}`);
               throw error;
             }
           },
         },
         {
           name: 'openai_test_text_large',
-          fn: async (runtime) => {
+          fn: async (runtime: IAgentRuntime) => {
             try {
               const text = await runtime.useModel(ModelType.TEXT_LARGE, {
                 prompt: 'What is the nature of reality in 10 words?',
@@ -1125,15 +1124,16 @@
                 throw new Error('Failed to generate text');
               }
               logger.log('generated with test_text_large:', text);
-            } catch (error) {
-              logger.error('Error in test_text_large:', error);
+            } catch (error: unknown) {
+              const message = error instanceof Error ? error.message : String(error);
+              logger.error(`Error in test_text_large: ${message}`);
               throw error;
             }
           },
         },
         {
           name: 'openai_test_text_small',
-          fn: async (runtime) => {
+          fn: async (runtime: IAgentRuntime) => {
             try {
               const text = await runtime.useModel(ModelType.TEXT_SMALL, {
                 prompt: 'What is the nature of reality in 10 words?',
@@ -1142,15 +1142,16 @@
                 throw new Error('Failed to generate text');
               }
               logger.log('generated with test_text_small:', text);
-            } catch (error) {
-              logger.error('Error in test_text_small:', error);
+            } catch (error: unknown) {
+              const message = error instanceof Error ? error.message : String(error);
+              logger.error(`Error in test_text_small: ${message}`);
               throw error;
             }
           },
         },
         {
           name: 'openai_test_image_generation',
-          fn: async (runtime) => {
+          fn: async (runtime: IAgentRuntime) => {
             logger.log('openai_test_image_generation');
             try {
               const image = await runtime.useModel(ModelType.IMAGE, {
@@ -1159,15 +1160,16 @@
                 size: '1024x1024',
               });
               logger.log('generated with test_image_generation:', image);
-            } catch (error) {
-              logger.error('Error in test_image_generation:', error);
+            } catch (error: unknown) {
+              const message = error instanceof Error ? error.message : String(error);
+              logger.error(`Error in test_image_generation: ${message}`);
               throw error;
             }
           },
         },
         {
           name: 'image-description',
-          fn: async (runtime) => {
+          fn: async (runtime: IAgentRuntime) => {
             try {
               logger.log('openai_test_image_description');
               try {
@@ -1176,7 +1178,6 @@
                   'https://upload.wikimedia.org/wikipedia/commons/thumb/1/1c/Vitalik_Buterin_TechCrunch_London_2015_%28cropped%29.jpg/537px-Vitalik_Buterin_TechCrunch_London_2015_%28cropped%29.jpg'
                 );
 
-                // Check if result has the expected structure
                 if (
                   result &&
                   typeof result === 'object' &&
@@ -1187,17 +1188,19 @@
                 } else {
                   logger.error('Invalid image description result format:', result);
                 }
-              } catch (e) {
-                logger.error('Error in image description test:', e);
+              } catch (e: unknown) {
+                const message = e instanceof Error ? e.message : String(e);
+                logger.error(`Error in image description test: ${message}`);
               }
-            } catch (e) {
-              logger.error('Error in openai_test_image_description:', e);
+            } catch (e: unknown) {
+              const message = e instanceof Error ? e.message : String(e);
+              logger.error(`Error in openai_test_image_description: ${message}`);
             }
           },
         },
         {
           name: 'openai_test_transcription',
-          fn: async (runtime) => {
+          fn: async (runtime: IAgentRuntime) => {
             logger.log('openai_test_transcription');
             try {
               const response = await fetch(
@@ -1209,15 +1212,16 @@
                 Buffer.from(new Uint8Array(arrayBuffer))
               );
               logger.log('generated with test_transcription:', transcription);
-            } catch (error) {
-              logger.error('Error in test_transcription:', error);
+            } catch (error: unknown) {
+              const message = error instanceof Error ? error.message : String(error);
+              logger.error(`Error in test_transcription: ${message}`);
               throw error;
             }
           },
         },
         {
           name: 'openai_test_text_tokenizer_encode',
-          fn: async (runtime) => {
+          fn: async (runtime: IAgentRuntime) => {
             const prompt = 'Hello tokenizer encode!';
             const tokens = await runtime.useModel(ModelType.TEXT_TOKENIZER_ENCODE, { prompt });
             if (!Array.isArray(tokens) || tokens.length === 0) {
@@ -1228,11 +1232,9 @@
         },
         {
           name: 'openai_test_text_tokenizer_decode',
-          fn: async (runtime) => {
+          fn: async (runtime: IAgentRuntime) => {
             const prompt = 'Hello tokenizer decode!';
-            // Encode the string into tokens first
             const tokens = await runtime.useModel(ModelType.TEXT_TOKENIZER_ENCODE, { prompt });
-            // Now decode tokens back into text
             const decodedText = await runtime.useModel(ModelType.TEXT_TOKENIZER_DECODE, { tokens });
             if (decodedText !== prompt) {
               throw new Error(
@@ -1242,6 +1244,23 @@
             logger.log('Decoded text:', decodedText);
           },
         },
+        {
+          name: 'openai_test_text_to_speech',
+          fn: async (runtime: IAgentRuntime) => {
+            try {
+              const text = 'Hello, this is a test for text-to-speech.';
+              const response = await fetchTextToSpeech(runtime, text);
+              if (!response) {
+                throw new Error('Failed to generate speech');
+              }
+              logger.log('Generated speech successfully');
+            } catch (error: unknown) {
+              const message = error instanceof Error ? error.message : String(error);
+              logger.error(`Error in openai_test_text_to_speech: ${message}`);
+              throw error;
+            }
+          },
+        },
       ],
     },
   ],
