import { anthropic } from '@ai-sdk/anthropic';
import type {
  IAgentRuntime,
  ObjectGenerationParams,
  GenerateTextParams,
  Plugin,
} from '@elizaos/core';
import { ModelType, logger } from '@elizaos/core';
import { generateText } from 'ai';

// Define a configuration schema for the Anthropics plugin.
// const configSchema = z.object({
// 	ANTHROPIC_API_KEY: z.string().min(1, "Anthropic API key is required"),
// 	ANTHROPIC_SMALL_MODEL: z.string().optional(),
// 	ANTHROPIC_LARGE_MODEL: z.string().optional(),
// });

/**
 * Plugin for Anthropic.
 *
 * @type {Plugin}
 * @property {string} name - The name of the plugin.
 * @property {string} description - The description of the plugin.
 * @property {Object} config - The configuration object with API keys and model variables.
 * @property {Function} init - Initializes the plugin with the given configuration.
 * @property {Function} models - Contains functions for generating text using small and large models.
 * @property {Function[]} tests - An array of test functions for the plugin.
 */
export const anthropicPlugin: Plugin = {
<<<<<<< HEAD
	name: "anthropic",
	description: "Anthropic plugin (supports text generation only)",
	config: {
		ANTHROPIC_API_KEY: process.env.ANTHROPIC_API_KEY,
		ANTHROPIC_SMALL_MODEL: process.env.ANTHROPIC_SMALL_MODEL,
		ANTHROPIC_LARGE_MODEL: process.env.ANTHROPIC_LARGE_MODEL,
	},
	async init(config: Record<string, string>) {
		try {
			// const validatedConfig = await configSchema.parseAsync(config);

			// Set all environment variables at once
			// for (const [key, value] of Object.entries(validatedConfig)) {
			// 	if (value) process.env[key] = value;
			// }

			// If API key is not set, we'll show a warning but continue
			if (!process.env.ANTHROPIC_API_KEY) {
				logger.warn(
					"ANTHROPIC_API_KEY is not set in environment - Anthropic functionality will be limited",
				);
				// Return early without throwing an error
				return;
			}
		} catch (error) {
			// if (error instanceof z.ZodError) {
				// Convert to warning instead of error
				logger.warn(
					`Anthropic plugin configuration issue: ${error.errors
						.map((e) => e.message)
						.join(
							", ",
						)} - You need to configure the ANTHROPIC_API_KEY in your environment variables`,
				);
				// Continue execution instead of throwing
			// } else {
				// For unexpected errors, still throw
				// throw error;
			// }
		}
	},
	models: {
		[ModelType.TEXT_SMALL]: async (
			runtime,
			{ prompt, stopSequences = [] }: GenerateTextParams,
		) => {
			const temperature = 0.7;
			const maxTokens = 8192;
			const smallModel =
				runtime.getSetting("ANTHROPIC_SMALL_MODEL") ??
				"claude-3-5-haiku-latest";

			const { text } = await generateText({
				model: anthropic(smallModel),
				prompt,
				// Pass along any system prompt if available.
				system: runtime.character.system ?? undefined,
				temperature,
				maxTokens,
				stopSequences,
			});
			return text;
		},

		// TEXT_LARGE generation using Anthropics (e.g. using a "claude-3" model).
		[ModelType.TEXT_LARGE]: async (
			runtime,
			{
				prompt,
				maxTokens = 8192,
				stopSequences = [],
				temperature = 0.7,
				frequencyPenalty = 0.7,
				presencePenalty = 0.7,
			}: GenerateTextParams,
		) => {
			const largeModel =
				runtime.getSetting("ANTHROPIC_LARGE_MODEL") ??
				"claude-3-5-sonnet-latest";

			const { text } = await generateText({
				model: anthropic(largeModel),
				prompt,
				system: runtime.character.system ?? undefined,
				temperature,
				maxTokens,
				stopSequences,
				frequencyPenalty,
				presencePenalty,
			});
			return text;
		},

		[ModelType.OBJECT_SMALL]: async (runtime, params: ObjectGenerationParams) => {
			const smallModel = runtime.getSetting("ANTHROPIC_SMALL_MODEL") ?? "claude-3-5-haiku-latest";
			try {
				// Check if this is a reflection schema request (has specific format)
				const isReflection = params.schema?.facts && 
					params.schema.relationships;

				// Build a prompt that asks for JSON output
				let jsonPrompt = params.prompt;
				
				// Don't modify the prompt if it already contains explicit JSON formatting instructions
				if (!jsonPrompt.includes("```json") && !jsonPrompt.includes("respond with valid JSON")) {
					jsonPrompt += "\nPlease respond with valid JSON only, without any explanations, markdown formatting, or additional text.";
				}
				
				let systemPrompt = runtime.character.system ? 
					`${runtime.character.system}\nYou must respond with valid JSON only.` : 
					"You must respond with valid JSON only.";
					
				// For reflection schemas, we need a more specific instruction
				if (isReflection) {
					systemPrompt += " Ensure your response includes 'thought', 'facts', and 'relationships' properties exactly as specified in the prompt.";
				} else {
					systemPrompt += " No markdown, no code blocks, no explanation text.";
				}
				
				// Generate text response that should contain JSON
				const { text } = await generateText({
					model: anthropic(smallModel),
					prompt: jsonPrompt,
					system: systemPrompt,
					temperature: params.temperature || 0.2, // Lower temperature for more predictable structured output
				});
				
				// Extract JSON from response
				try {
					// Try to extract JSON from potential code blocks or surrounding text
					const extractJSON = (text: string): string => {
						// Try to find content between JSON codeblocks or markdown blocks
						const jsonBlockRegex = /```(?:json)?\s*([\s\S]*?)\s*```/;
						const match = text.match(jsonBlockRegex);
						
						if (match && match[1]) {
							return match[1].trim();
						}
						
						// If no code blocks, try to find JSON-like content
						// This regex looks for content that starts with { and ends with } across multiple lines
						const jsonContentRegex = /\s*(\{[\s\S]*\})\s*$/;
						const contentMatch = text.match(jsonContentRegex);
						
						if (contentMatch && contentMatch[1]) {
							return contentMatch[1].trim();
						}
						
						// If no JSON-like content found, return the original text
						return text.trim();
					};
					
					const extractedJsonText = extractJSON(text);
					logger.debug("Extracted JSON text:", extractedJsonText);
					
					let jsonObject;
					try {
						jsonObject = JSON.parse(text);
					} catch (parseError) {
						// Try fixing common JSON issues
						logger.debug("Initial JSON parse failed, attempting to fix common issues");
						
						// Replace any unescaped newlines in string values
						let fixedJson = extractedJsonText
							.replace(/:\s*"([^"]*)(?:\n)([^"]*)"/g, ': "$1\\n$2"')
							// Remove any non-JSON text that might have gotten mixed into string values
							.replace(/"([^"]*?)[^a-zA-Z0-9\s\.,;:\-_\(\)"'\[\]{}]([^"]*?)"/g, '"$1$2"')
							// Fix missing quotes around property names
							.replace(/(\s*)(\w+)(\s*):/g, '$1"$2"$3:')
							// Fix trailing commas in arrays and objects
							.replace(/,(\s*[\]}])/g, '$1');
							
						// Sometimes strings get corrupted with injected text, try to fix by finding broken strings
						const brokenStringRegex = /"([^"]*?)([^"]*?)"\s*,\s*"([^"]+)"\s*:/g;
						while (brokenStringRegex.test(fixedJson)) {
							fixedJson = fixedJson.replace(brokenStringRegex, '"$1$2",\n"$3":');
						}
						
						try {
							jsonObject = JSON.parse(fixedJson);
						} catch (finalError) {
							// Last resort - try manual reconstruction for reflection schema
							// Find the thought, facts and relationships separately and manually construct the JSON
							if (isReflection) {
								logger.debug("Attempting manual reconstruction of reflection schema");
								
								const thoughtMatch = extractedJsonText.match(/"thought"\s*:\s*"([^"]+)"/);
								const thoughtValue = thoughtMatch ? thoughtMatch[1] : "";
								
								// Initialize a basic valid reflection object
								jsonObject = {
									thought: thoughtValue || "Unable to extract valid thought from model response",
									facts: [],
									relationships: []
								};
								
								// Try to extract some facts if possible
								const factMatches = extractedJsonText.match(/"claim"\s*:\s*"([^"]+)"/g);
								if (factMatches) {
									jsonObject.facts = factMatches.map(match => ({
										claim: match.replace(/"claim"\s*:\s*"([^"]+)"/, '$1'),
										type: "fact",
										in_bio: false,
										already_known: false
									}));
								}
								
								logger.debug("Manually reconstructed object:", jsonObject);
							} else {
								// For non-reflection schemas, can't reliably reconstruct
								throw finalError;
							}
						}
					}
					
					// For reflection schema, ensure we have all required properties
					if (isReflection && jsonObject) {
						if (!jsonObject.thought) jsonObject.thought = "";
						if (!jsonObject.facts) jsonObject.facts = [];
						if (!jsonObject.relationships) jsonObject.relationships = [];
					}
					
					// Validate against schema if provided
					if (params.schema) {
						try {
							return z.object(params.schema).parse(jsonObject);
						} catch (zodError) {
							logger.error("Schema validation failed:", zodError);
							// If we have partial data that matches the schema structure, return what we have
							if (isReflection && jsonObject.thought) {
								return jsonObject;
							}
							throw zodError;
						}
					}
					
					return jsonObject;
				} catch (parseError) {
					logger.error("Failed to parse JSON from Anthropic response:", parseError);
					logger.error("Raw response:", text);
					throw new Error("Invalid JSON returned from Anthropic model");
				}
			} catch (error) {
				logger.error("Error generating object:", error);
				throw error;
			}
		},

		[ModelType.OBJECT_LARGE]: async (runtime, params: ObjectGenerationParams) => {
			const largeModel = runtime.getSetting("ANTHROPIC_LARGE_MODEL") ?? "claude-3-5-sonnet-latest";
			try {
				// Check if this is a reflection schema request (has specific format)
				const isReflection = params.schema?.facts && 
					params.schema.relationships;

				// Build a prompt that asks for JSON output
				let jsonPrompt = params.prompt;
				
				// Don't modify the prompt if it already contains explicit JSON formatting instructions
				if (!jsonPrompt.includes("```json") && !jsonPrompt.includes("respond with valid JSON")) {
					jsonPrompt += "\nPlease respond with valid JSON only, without any explanations, markdown formatting, or additional text.";
				}
				
				let systemPrompt = runtime.character.system ? 
					`${runtime.character.system}\nYou must respond with valid JSON only.` : 
					"You must respond with valid JSON only.";
					
				// For reflection schemas, we need a more specific instruction
				if (isReflection) {
					systemPrompt += " Ensure your response includes 'thought', 'facts', and 'relationships' properties exactly as specified in the prompt.";
				} else {
					systemPrompt += " No markdown, no code blocks, no explanation text.";
				}
				
				// Generate text response that should contain JSON
				const { text } = await generateText({
					model: anthropic(largeModel),
					prompt: jsonPrompt,
					system: systemPrompt,
					temperature: params.temperature || 0.2, // Lower temperature for more predictable structured output
				});
				
				// Extract JSON from response
				try {
					// Try to extract JSON from potential code blocks or surrounding text
					const extractJSON = (text: string): string => {
						// Try to find content between JSON codeblocks or markdown blocks
						const jsonBlockRegex = /```(?:json)?\s*([\s\S]*?)\s*```/;
						const match = text.match(jsonBlockRegex);
						
						if (match && match[1]) {
							return match[1].trim();
						}
						
						// If no code blocks, try to find JSON-like content
						// This regex looks for content that starts with { and ends with } across multiple lines
						const jsonContentRegex = /\s*(\{[\s\S]*\})\s*$/;
						const contentMatch = text.match(jsonContentRegex);
						
						if (contentMatch && contentMatch[1]) {
							return contentMatch[1].trim();
						}
						
						// If no JSON-like content found, return the original text
						return text.trim();
					};
					
					// Clean up the extracted JSON to remove any debugging or log messages
					const cleanupJSON = (jsonText: string): string => {
						// Remove common logging/debugging patterns that might get mixed into the JSON
						return jsonText
							// Remove "Waiting for debugger" and similar messages that break JSON
							.replace(/Waiting for the debugger[^"]*?(\w)/g, '$1')
							// Remove any other common debugging outputs
							.replace(/\[DEBUG\].*?(\n|$)/g, '\n')
							.replace(/\[LOG\].*?(\n|$)/g, '\n')
							.replace(/console\.log.*?(\n|$)/g, '\n');
					};
					
					let extractedJsonText = extractJSON(text);
					extractedJsonText = cleanupJSON(extractedJsonText);
					logger.debug("Extracted JSON text:", extractedJsonText);
					
					let jsonObject;
					try {
						jsonObject = JSON.parse(extractedJsonText);
					} catch (parseError) {
						// Try fixing common JSON issues
						logger.debug("Initial JSON parse failed, attempting to fix common issues");
						
						// Replace any unescaped newlines in string values
						let fixedJson = extractedJsonText
							.replace(/:\s*"([^"]*)(?:\n)([^"]*)"/g, ': "$1\\n$2"')
							// Remove any non-JSON text that might have gotten mixed into string values
							.replace(/"([^"]*?)[^a-zA-Z0-9\s\.,;:\-_\(\)"'\[\]{}]([^"]*?)"/g, '"$1$2"')
							// Fix missing quotes around property names
							.replace(/(\s*)(\w+)(\s*):/g, '$1"$2"$3:')
							// Fix trailing commas in arrays and objects
							.replace(/,(\s*[\]}])/g, '$1');
							
						// Sometimes strings get corrupted with injected text, try to fix by finding broken strings
						const brokenStringRegex = /"([^"]*?)([^"]*?)"\s*,\s*"([^"]+)"\s*:/g;
						while (brokenStringRegex.test(fixedJson)) {
							fixedJson = fixedJson.replace(brokenStringRegex, '"$1$2",\n"$3":');
						}
						
						try {
							jsonObject = JSON.parse(fixedJson);
						} catch (finalError) {
							// Last resort - try manual reconstruction for reflection schema
							// Find the thought, facts and relationships separately and manually construct the JSON
							if (isReflection) {
								logger.debug("Attempting manual reconstruction of reflection schema");
								
								const thoughtMatch = extractedJsonText.match(/"thought"\s*:\s*"([^"]+)"/);
								const thoughtValue = thoughtMatch ? thoughtMatch[1] : "";
								
								// Initialize a basic valid reflection object
								jsonObject = {
									thought: thoughtValue || "Unable to extract valid thought from model response",
									facts: [],
									relationships: []
								};
								
								// Try to extract some facts if possible
								const factMatches = extractedJsonText.match(/"claim"\s*:\s*"([^"]+)"/g);
								if (factMatches) {
									jsonObject.facts = factMatches.map(match => ({
										claim: match.replace(/"claim"\s*:\s*"([^"]+)"/, '$1'),
										type: "fact",
										in_bio: false,
										already_known: false
									}));
								}
								
								logger.debug("Manually reconstructed object:", jsonObject);
							} else {
								// For non-reflection schemas, can't reliably reconstruct
								throw finalError;
							}
						}
					}
					
					// For reflection schema, ensure we have all required properties
					if (isReflection && jsonObject) {
						if (!jsonObject.thought) jsonObject.thought = "";
						if (!jsonObject.facts) jsonObject.facts = [];
						if (!jsonObject.relationships) jsonObject.relationships = [];
					}
					
					// Validate against schema if provided
					if (params.schema) {
						try {
							return z.object(params.schema).parse(jsonObject);
						} catch (zodError) {
							logger.error("Schema validation failed:", zodError);
							// If we have partial data that matches the schema structure, return what we have
							if (isReflection && jsonObject.thought) {
								return jsonObject;
							}
							throw zodError;
						}
					}
					
					return jsonObject;
				} catch (parseError) {
					logger.error("Failed to parse JSON from Anthropic response:", parseError);
					logger.error("Raw response:", text);
					throw new Error("Invalid JSON returned from Anthropic model");
				}
			} catch (error) {
				logger.error("Error generating object:", error);
				throw error;
			}
		},
	},
	tests: [
		{
			name: "anthropic_plugin_tests",
			tests: [
				{
					name: "anthropic_test_text_small",
					fn: async (runtime) => {
						try {
							const text = await runtime.useModel(ModelType.TEXT_SMALL, {
								prompt: "What is the nature of reality in 10 words?",
							});
							if (text.length === 0) {
								throw new Error("Failed to generate text");
							}
							logger.log("generated with test_text_small:", text);
						} catch (error) {
							logger.error("Error in test_text_small:", error);
							throw error;
						}
					},
				},
				{
					name: "anthropic_test_text_large",
					fn: async (runtime) => {
						try {
							const text = await runtime.useModel(ModelType.TEXT_LARGE, {
								prompt: "What is the nature of reality in 10 words?",
							});
							if (text.length === 0) {
								throw new Error("Failed to generate text");
							}
							logger.log("generated with test_text_large:", text);
						} catch (error) {
							logger.error("Error in test_text_large:", error);
							throw error;
						}
					},
				},
			],
		},
	],
=======
  name: 'anthropic',
  description: 'Anthropic plugin (supports text generation only)',
  config: {
    ANTHROPIC_API_KEY: process.env.ANTHROPIC_API_KEY,
    ANTHROPIC_SMALL_MODEL: process.env.ANTHROPIC_SMALL_MODEL,
    ANTHROPIC_LARGE_MODEL: process.env.ANTHROPIC_LARGE_MODEL,
  },
  async init(config: Record<string, string>) {
    try {
      // const validatedConfig = await configSchema.parseAsync(config);

      // Set all environment variables at once
      // for (const [key, value] of Object.entries(validatedConfig)) {
      // 	if (value) process.env[key] = value;
      // }

      // If API key is not set, we'll show a warning but continue
      if (!process.env.ANTHROPIC_API_KEY) {
        logger.warn(
          'ANTHROPIC_API_KEY is not set in environment - Anthropic functionality will be limited'
        );
        // Return early without throwing an error
        return;
      }
    } catch (error) {
      // if (error instanceof z.ZodError) {
      // Convert to warning instead of error
      logger.warn(
        `Anthropic plugin configuration issue: ${error.errors
          .map((e) => e.message)
          .join(', ')} - You need to configure the ANTHROPIC_API_KEY in your environment variables`
      );
      // Continue execution instead of throwing
      // } else {
      // For unexpected errors, still throw
      // throw error;
      // }
    }
  },
  models: {
    [ModelType.TEXT_SMALL]: async (runtime, { prompt, stopSequences = [] }: GenerateTextParams) => {
      const temperature = 0.7;
      const maxTokens = 8192;
      const smallModel = runtime.getSetting('ANTHROPIC_SMALL_MODEL') ?? 'claude-3-5-haiku-latest';

      const { text } = await generateText({
        model: anthropic(smallModel),
        prompt,
        // Pass along any system prompt if available.
        system: runtime.character.system ?? undefined,
        temperature,
        maxTokens,
        stopSequences,
      });
      return text;
    },

    // TEXT_LARGE generation using Anthropics (e.g. using a "claude-3" model).
    [ModelType.TEXT_LARGE]: async (
      runtime,
      {
        prompt,
        maxTokens = 8192,
        stopSequences = [],
        temperature = 0.7,
        frequencyPenalty = 0.7,
        presencePenalty = 0.7,
      }: GenerateTextParams
    ) => {
      const largeModel = runtime.getSetting('ANTHROPIC_LARGE_MODEL') ?? 'claude-3-5-sonnet-latest';

      const { text } = await generateText({
        model: anthropic(largeModel),
        prompt,
        system: runtime.character.system ?? undefined,
        temperature,
        maxTokens,
        stopSequences,
        frequencyPenalty,
        presencePenalty,
      });
      return text;
    },

    [ModelType.OBJECT_SMALL]: async (runtime, params: ObjectGenerationParams) => {
      const smallModel = runtime.getSetting('ANTHROPIC_SMALL_MODEL') ?? 'claude-3-5-haiku-latest';
      try {
        // Check if this is a reflection schema request (has specific format)
        const isReflection = params.schema?.facts && params.schema.relationships;

        // Build a prompt that asks for JSON output
        let jsonPrompt = params.prompt;

        // Don't modify the prompt if it already contains explicit JSON formatting instructions
        if (!jsonPrompt.includes('```json') && !jsonPrompt.includes('respond with valid JSON')) {
          jsonPrompt +=
            '\nPlease respond with valid JSON only, without any explanations, markdown formatting, or additional text.';
        }

        let systemPrompt = runtime.character.system
          ? `${runtime.character.system}\nYou must respond with valid JSON only.`
          : 'You must respond with valid JSON only.';

        // For reflection schemas, we need a more specific instruction
        if (isReflection) {
          systemPrompt +=
            " Ensure your response includes 'thought', 'facts', and 'relationships' properties exactly as specified in the prompt.";
        } else {
          systemPrompt += ' No markdown, no code blocks, no explanation text.';
        }

        // Generate text response that should contain JSON
        const { text } = await generateText({
          model: anthropic(smallModel),
          prompt: jsonPrompt,
          system: systemPrompt,
          temperature: params.temperature || 0.2, // Lower temperature for more predictable structured output
        });

        // Extract JSON from response
        try {
          // Try to extract JSON from potential code blocks or surrounding text
          const extractJSON = (text: string): string => {
            // Try to find content between JSON codeblocks or markdown blocks
            const jsonBlockRegex = /```(?:json)?\s*([\s\S]*?)\s*```/;
            const match = text.match(jsonBlockRegex);

            if (match && match[1]) {
              return match[1].trim();
            }

            // If no code blocks, try to find JSON-like content
            // This regex looks for content that starts with { and ends with } across multiple lines
            const jsonContentRegex = /\s*(\{[\s\S]*\})\s*$/;
            const contentMatch = text.match(jsonContentRegex);

            if (contentMatch && contentMatch[1]) {
              return contentMatch[1].trim();
            }

            // If no JSON-like content found, return the original text
            return text.trim();
          };

          const extractedJsonText = extractJSON(text);
          logger.debug('Extracted JSON text:', extractedJsonText);

          let jsonObject;
          try {
            jsonObject = JSON.parse(text);
          } catch (parseError) {
            // Try fixing common JSON issues
            logger.debug('Initial JSON parse failed, attempting to fix common issues');

            // Replace any unescaped newlines in string values
            let fixedJson = extractedJsonText
              .replace(/:\s*"([^"]*)(?:\n)([^"]*)"/g, ': "$1\\n$2"')
              // Remove any non-JSON text that might have gotten mixed into string values
              .replace(/"([^"]*?)[^a-zA-Z0-9\s\.,;:\-_\(\)"'\[\]{}]([^"]*?)"/g, '"$1$2"')
              // Fix missing quotes around property names
              .replace(/(\s*)(\w+)(\s*):/g, '$1"$2"$3:')
              // Fix trailing commas in arrays and objects
              .replace(/,(\s*[\]}])/g, '$1');

            // Sometimes strings get corrupted with injected text, try to fix by finding broken strings
            const brokenStringRegex = /"([^"]*?)([^"]*?)"\s*,\s*"([^"]+)"\s*:/g;
            while (brokenStringRegex.test(fixedJson)) {
              fixedJson = fixedJson.replace(brokenStringRegex, '"$1$2",\n"$3":');
            }

            try {
              jsonObject = JSON.parse(fixedJson);
            } catch (finalError) {
              // Last resort - try manual reconstruction for reflection schema
              // Find the thought, facts and relationships separately and manually construct the JSON
              if (isReflection) {
                logger.debug('Attempting manual reconstruction of reflection schema');

                const thoughtMatch = extractedJsonText.match(/"thought"\s*:\s*"([^"]+)"/);
                const thoughtValue = thoughtMatch ? thoughtMatch[1] : '';

                // Initialize a basic valid reflection object
                jsonObject = {
                  thought: thoughtValue || 'Unable to extract valid thought from model response',
                  facts: [],
                  relationships: [],
                };

                // Try to extract some facts if possible
                const factMatches = extractedJsonText.match(/"claim"\s*:\s*"([^"]+)"/g);
                if (factMatches) {
                  jsonObject.facts = factMatches.map((match) => ({
                    claim: match.replace(/"claim"\s*:\s*"([^"]+)"/, '$1'),
                    type: 'fact',
                    in_bio: false,
                    already_known: false,
                  }));
                }

                logger.debug('Manually reconstructed object:', jsonObject);
              } else {
                // For non-reflection schemas, can't reliably reconstruct
                throw finalError;
              }
            }
          }

          // For reflection schema, ensure we have all required properties
          if (isReflection && jsonObject) {
            if (!jsonObject.thought) jsonObject.thought = '';
            if (!jsonObject.facts) jsonObject.facts = [];
            if (!jsonObject.relationships) jsonObject.relationships = [];
          }

          // Validate against schema if provided
          if (params.schema) {
            try {
              return z.object(params.schema).parse(jsonObject);
            } catch (zodError) {
              logger.error('Schema validation failed:', zodError);
              // If we have partial data that matches the schema structure, return what we have
              if (isReflection && jsonObject.thought) {
                return jsonObject;
              }
              throw zodError;
            }
          }

          return jsonObject;
        } catch (parseError) {
          logger.error('Failed to parse JSON from Anthropic response:', parseError);
          logger.error('Raw response:', text);
          throw new Error('Invalid JSON returned from Anthropic model');
        }
      } catch (error) {
        logger.error('Error generating object:', error);
        throw error;
      }
    },

    [ModelTypes.OBJECT_LARGE]: async (runtime, params: ObjectGenerationParams) => {
      const largeModel = runtime.getSetting('ANTHROPIC_LARGE_MODEL') ?? 'claude-3-5-sonnet-latest';
      try {
        // Check if this is a reflection schema request (has specific format)
        const isReflection = params.schema?.facts && params.schema.relationships;

        // Build a prompt that asks for JSON output
        let jsonPrompt = params.prompt;

        // Don't modify the prompt if it already contains explicit JSON formatting instructions
        if (!jsonPrompt.includes('```json') && !jsonPrompt.includes('respond with valid JSON')) {
          jsonPrompt +=
            '\nPlease respond with valid JSON only, without any explanations, markdown formatting, or additional text.';
        }

        let systemPrompt = runtime.character.system
          ? `${runtime.character.system}\nYou must respond with valid JSON only.`
          : 'You must respond with valid JSON only.';

        // For reflection schemas, we need a more specific instruction
        if (isReflection) {
          systemPrompt +=
            " Ensure your response includes 'thought', 'facts', and 'relationships' properties exactly as specified in the prompt.";
        } else {
          systemPrompt += ' No markdown, no code blocks, no explanation text.';
        }

        // Generate text response that should contain JSON
        const { text } = await generateText({
          model: anthropic(largeModel),
          prompt: jsonPrompt,
          system: systemPrompt,
          temperature: params.temperature || 0.2, // Lower temperature for more predictable structured output
        });

        // Extract JSON from response
        try {
          // Try to extract JSON from potential code blocks or surrounding text
          const extractJSON = (text: string): string => {
            // Try to find content between JSON codeblocks or markdown blocks
            const jsonBlockRegex = /```(?:json)?\s*([\s\S]*?)\s*```/;
            const match = text.match(jsonBlockRegex);

            if (match && match[1]) {
              return match[1].trim();
            }

            // If no code blocks, try to find JSON-like content
            // This regex looks for content that starts with { and ends with } across multiple lines
            const jsonContentRegex = /\s*(\{[\s\S]*\})\s*$/;
            const contentMatch = text.match(jsonContentRegex);

            if (contentMatch && contentMatch[1]) {
              return contentMatch[1].trim();
            }

            // If no JSON-like content found, return the original text
            return text.trim();
          };

          // Clean up the extracted JSON to remove any debugging or log messages
          const cleanupJSON = (jsonText: string): string => {
            // Remove common logging/debugging patterns that might get mixed into the JSON
            return (
              jsonText
                // Remove "Waiting for debugger" and similar messages that break JSON
                .replace(/Waiting for the debugger[^"]*?(\w)/g, '$1')
                // Remove any other common debugging outputs
                .replace(/\[DEBUG\].*?(\n|$)/g, '\n')
                .replace(/\[LOG\].*?(\n|$)/g, '\n')
                .replace(/console\.log.*?(\n|$)/g, '\n')
            );
          };

          let extractedJsonText = extractJSON(text);
          extractedJsonText = cleanupJSON(extractedJsonText);
          logger.debug('Extracted JSON text:', extractedJsonText);

          let jsonObject;
          try {
            jsonObject = JSON.parse(extractedJsonText);
          } catch (parseError) {
            // Try fixing common JSON issues
            logger.debug('Initial JSON parse failed, attempting to fix common issues');

            // Replace any unescaped newlines in string values
            let fixedJson = extractedJsonText
              .replace(/:\s*"([^"]*)(?:\n)([^"]*)"/g, ': "$1\\n$2"')
              // Remove any non-JSON text that might have gotten mixed into string values
              .replace(/"([^"]*?)[^a-zA-Z0-9\s\.,;:\-_\(\)"'\[\]{}]([^"]*?)"/g, '"$1$2"')
              // Fix missing quotes around property names
              .replace(/(\s*)(\w+)(\s*):/g, '$1"$2"$3:')
              // Fix trailing commas in arrays and objects
              .replace(/,(\s*[\]}])/g, '$1');

            // Sometimes strings get corrupted with injected text, try to fix by finding broken strings
            const brokenStringRegex = /"([^"]*?)([^"]*?)"\s*,\s*"([^"]+)"\s*:/g;
            while (brokenStringRegex.test(fixedJson)) {
              fixedJson = fixedJson.replace(brokenStringRegex, '"$1$2",\n"$3":');
            }

            try {
              jsonObject = JSON.parse(fixedJson);
            } catch (finalError) {
              // Last resort - try manual reconstruction for reflection schema
              // Find the thought, facts and relationships separately and manually construct the JSON
              if (isReflection) {
                logger.debug('Attempting manual reconstruction of reflection schema');

                const thoughtMatch = extractedJsonText.match(/"thought"\s*:\s*"([^"]+)"/);
                const thoughtValue = thoughtMatch ? thoughtMatch[1] : '';

                // Initialize a basic valid reflection object
                jsonObject = {
                  thought: thoughtValue || 'Unable to extract valid thought from model response',
                  facts: [],
                  relationships: [],
                };

                // Try to extract some facts if possible
                const factMatches = extractedJsonText.match(/"claim"\s*:\s*"([^"]+)"/g);
                if (factMatches) {
                  jsonObject.facts = factMatches.map((match) => ({
                    claim: match.replace(/"claim"\s*:\s*"([^"]+)"/, '$1'),
                    type: 'fact',
                    in_bio: false,
                    already_known: false,
                  }));
                }

                logger.debug('Manually reconstructed object:', jsonObject);
              } else {
                // For non-reflection schemas, can't reliably reconstruct
                throw finalError;
              }
            }
          }

          // For reflection schema, ensure we have all required properties
          if (isReflection && jsonObject) {
            if (!jsonObject.thought) jsonObject.thought = '';
            if (!jsonObject.facts) jsonObject.facts = [];
            if (!jsonObject.relationships) jsonObject.relationships = [];
          }

          // Validate against schema if provided
          if (params.schema) {
            try {
              return z.object(params.schema).parse(jsonObject);
            } catch (zodError) {
              logger.error('Schema validation failed:', zodError);
              // If we have partial data that matches the schema structure, return what we have
              if (isReflection && jsonObject.thought) {
                return jsonObject;
              }
              throw zodError;
            }
          }

          return jsonObject;
        } catch (parseError) {
          logger.error('Failed to parse JSON from Anthropic response:', parseError);
          logger.error('Raw response:', text);
          throw new Error('Invalid JSON returned from Anthropic model');
        }
      } catch (error) {
        logger.error('Error generating object:', error);
        throw error;
      }
    },
  },
  tests: [
    {
      name: 'anthropic_plugin_tests',
      tests: [
        {
          name: 'anthropic_test_text_small',
          fn: async (runtime) => {
            try {
              const text = await runtime.useModel(ModelType.TEXT_SMALL, {
                prompt: 'What is the nature of reality in 10 words?',
              });
              if (text.length === 0) {
                throw new Error('Failed to generate text');
              }
              logger.log('generated with test_text_small:', text);
            } catch (error) {
              logger.error('Error in test_text_small:', error);
              throw error;
            }
          },
        },
        {
          name: 'anthropic_test_text_large',
          fn: async (runtime) => {
            try {
              const text = await runtime.useModel(ModelType.TEXT_LARGE, {
                prompt: 'What is the nature of reality in 10 words?',
              });
              if (text.length === 0) {
                throw new Error('Failed to generate text');
              }
              logger.log('generated with test_text_large:', text);
            } catch (error) {
              logger.error('Error in test_text_large:', error);
              throw error;
            }
          },
        },
      ],
    },
  ],
>>>>>>> 0efb57dc
};

export default anthropicPlugin;<|MERGE_RESOLUTION|>--- conflicted
+++ resolved
@@ -1,12 +1,15 @@
-import { anthropic } from '@ai-sdk/anthropic';
+import { anthropic } from "@ai-sdk/anthropic";
 import type {
-  IAgentRuntime,
-  ObjectGenerationParams,
-  GenerateTextParams,
-  Plugin,
-} from '@elizaos/core';
-import { ModelType, logger } from '@elizaos/core';
-import { generateText } from 'ai';
+	IAgentRuntime,
+	ObjectGenerationParams,
+	GenerateTextParams,
+	Plugin
+} from "@elizaos/core";
+import {
+	ModelType,
+	logger
+} from "@elizaos/core";
+import { generateText } from "ai";
 
 // Define a configuration schema for the Anthropics plugin.
 // const configSchema = z.object({
@@ -27,7 +30,6 @@
  * @property {Function[]} tests - An array of test functions for the plugin.
  */
 export const anthropicPlugin: Plugin = {
-<<<<<<< HEAD
 	name: "anthropic",
 	description: "Anthropic plugin (supports text generation only)",
 	config: {
@@ -251,18 +253,18 @@
 					}
 					
 					// Validate against schema if provided
-					if (params.schema) {
-						try {
-							return z.object(params.schema).parse(jsonObject);
-						} catch (zodError) {
-							logger.error("Schema validation failed:", zodError);
-							// If we have partial data that matches the schema structure, return what we have
-							if (isReflection && jsonObject.thought) {
-								return jsonObject;
-							}
-							throw zodError;
-						}
-					}
+					// if (params.schema) {
+					// 	try {
+					// 		return z.object(params.schema).parse(jsonObject);
+					// 	} catch (zodError) {
+					// 		logger.error("Schema validation failed:", zodError);
+					// 		// If we have partial data that matches the schema structure, return what we have
+					// 		if (isReflection && jsonObject.thought) {
+					// 			return jsonObject;
+					// 		}
+					// 		throw zodError;
+					// 	}
+					// }
 					
 					return jsonObject;
 				} catch (parseError) {
@@ -419,18 +421,18 @@
 					}
 					
 					// Validate against schema if provided
-					if (params.schema) {
-						try {
-							return z.object(params.schema).parse(jsonObject);
-						} catch (zodError) {
-							logger.error("Schema validation failed:", zodError);
-							// If we have partial data that matches the schema structure, return what we have
-							if (isReflection && jsonObject.thought) {
-								return jsonObject;
-							}
-							throw zodError;
-						}
-					}
+					// if (params.schema) {
+					// 	try {
+					// 		return z.object(params.schema).parse(jsonObject);
+					// 	} catch (zodError) {
+					// 		logger.error("Schema validation failed:", zodError);
+					// 		// If we have partial data that matches the schema structure, return what we have
+					// 		if (isReflection && jsonObject.thought) {
+					// 			return jsonObject;
+					// 		}
+					// 		throw zodError;
+					// 	}
+					// }
 					
 					return jsonObject;
 				} catch (parseError) {
@@ -485,460 +487,6 @@
 			],
 		},
 	],
-=======
-  name: 'anthropic',
-  description: 'Anthropic plugin (supports text generation only)',
-  config: {
-    ANTHROPIC_API_KEY: process.env.ANTHROPIC_API_KEY,
-    ANTHROPIC_SMALL_MODEL: process.env.ANTHROPIC_SMALL_MODEL,
-    ANTHROPIC_LARGE_MODEL: process.env.ANTHROPIC_LARGE_MODEL,
-  },
-  async init(config: Record<string, string>) {
-    try {
-      // const validatedConfig = await configSchema.parseAsync(config);
-
-      // Set all environment variables at once
-      // for (const [key, value] of Object.entries(validatedConfig)) {
-      // 	if (value) process.env[key] = value;
-      // }
-
-      // If API key is not set, we'll show a warning but continue
-      if (!process.env.ANTHROPIC_API_KEY) {
-        logger.warn(
-          'ANTHROPIC_API_KEY is not set in environment - Anthropic functionality will be limited'
-        );
-        // Return early without throwing an error
-        return;
-      }
-    } catch (error) {
-      // if (error instanceof z.ZodError) {
-      // Convert to warning instead of error
-      logger.warn(
-        `Anthropic plugin configuration issue: ${error.errors
-          .map((e) => e.message)
-          .join(', ')} - You need to configure the ANTHROPIC_API_KEY in your environment variables`
-      );
-      // Continue execution instead of throwing
-      // } else {
-      // For unexpected errors, still throw
-      // throw error;
-      // }
-    }
-  },
-  models: {
-    [ModelType.TEXT_SMALL]: async (runtime, { prompt, stopSequences = [] }: GenerateTextParams) => {
-      const temperature = 0.7;
-      const maxTokens = 8192;
-      const smallModel = runtime.getSetting('ANTHROPIC_SMALL_MODEL') ?? 'claude-3-5-haiku-latest';
-
-      const { text } = await generateText({
-        model: anthropic(smallModel),
-        prompt,
-        // Pass along any system prompt if available.
-        system: runtime.character.system ?? undefined,
-        temperature,
-        maxTokens,
-        stopSequences,
-      });
-      return text;
-    },
-
-    // TEXT_LARGE generation using Anthropics (e.g. using a "claude-3" model).
-    [ModelType.TEXT_LARGE]: async (
-      runtime,
-      {
-        prompt,
-        maxTokens = 8192,
-        stopSequences = [],
-        temperature = 0.7,
-        frequencyPenalty = 0.7,
-        presencePenalty = 0.7,
-      }: GenerateTextParams
-    ) => {
-      const largeModel = runtime.getSetting('ANTHROPIC_LARGE_MODEL') ?? 'claude-3-5-sonnet-latest';
-
-      const { text } = await generateText({
-        model: anthropic(largeModel),
-        prompt,
-        system: runtime.character.system ?? undefined,
-        temperature,
-        maxTokens,
-        stopSequences,
-        frequencyPenalty,
-        presencePenalty,
-      });
-      return text;
-    },
-
-    [ModelType.OBJECT_SMALL]: async (runtime, params: ObjectGenerationParams) => {
-      const smallModel = runtime.getSetting('ANTHROPIC_SMALL_MODEL') ?? 'claude-3-5-haiku-latest';
-      try {
-        // Check if this is a reflection schema request (has specific format)
-        const isReflection = params.schema?.facts && params.schema.relationships;
-
-        // Build a prompt that asks for JSON output
-        let jsonPrompt = params.prompt;
-
-        // Don't modify the prompt if it already contains explicit JSON formatting instructions
-        if (!jsonPrompt.includes('```json') && !jsonPrompt.includes('respond with valid JSON')) {
-          jsonPrompt +=
-            '\nPlease respond with valid JSON only, without any explanations, markdown formatting, or additional text.';
-        }
-
-        let systemPrompt = runtime.character.system
-          ? `${runtime.character.system}\nYou must respond with valid JSON only.`
-          : 'You must respond with valid JSON only.';
-
-        // For reflection schemas, we need a more specific instruction
-        if (isReflection) {
-          systemPrompt +=
-            " Ensure your response includes 'thought', 'facts', and 'relationships' properties exactly as specified in the prompt.";
-        } else {
-          systemPrompt += ' No markdown, no code blocks, no explanation text.';
-        }
-
-        // Generate text response that should contain JSON
-        const { text } = await generateText({
-          model: anthropic(smallModel),
-          prompt: jsonPrompt,
-          system: systemPrompt,
-          temperature: params.temperature || 0.2, // Lower temperature for more predictable structured output
-        });
-
-        // Extract JSON from response
-        try {
-          // Try to extract JSON from potential code blocks or surrounding text
-          const extractJSON = (text: string): string => {
-            // Try to find content between JSON codeblocks or markdown blocks
-            const jsonBlockRegex = /```(?:json)?\s*([\s\S]*?)\s*```/;
-            const match = text.match(jsonBlockRegex);
-
-            if (match && match[1]) {
-              return match[1].trim();
-            }
-
-            // If no code blocks, try to find JSON-like content
-            // This regex looks for content that starts with { and ends with } across multiple lines
-            const jsonContentRegex = /\s*(\{[\s\S]*\})\s*$/;
-            const contentMatch = text.match(jsonContentRegex);
-
-            if (contentMatch && contentMatch[1]) {
-              return contentMatch[1].trim();
-            }
-
-            // If no JSON-like content found, return the original text
-            return text.trim();
-          };
-
-          const extractedJsonText = extractJSON(text);
-          logger.debug('Extracted JSON text:', extractedJsonText);
-
-          let jsonObject;
-          try {
-            jsonObject = JSON.parse(text);
-          } catch (parseError) {
-            // Try fixing common JSON issues
-            logger.debug('Initial JSON parse failed, attempting to fix common issues');
-
-            // Replace any unescaped newlines in string values
-            let fixedJson = extractedJsonText
-              .replace(/:\s*"([^"]*)(?:\n)([^"]*)"/g, ': "$1\\n$2"')
-              // Remove any non-JSON text that might have gotten mixed into string values
-              .replace(/"([^"]*?)[^a-zA-Z0-9\s\.,;:\-_\(\)"'\[\]{}]([^"]*?)"/g, '"$1$2"')
-              // Fix missing quotes around property names
-              .replace(/(\s*)(\w+)(\s*):/g, '$1"$2"$3:')
-              // Fix trailing commas in arrays and objects
-              .replace(/,(\s*[\]}])/g, '$1');
-
-            // Sometimes strings get corrupted with injected text, try to fix by finding broken strings
-            const brokenStringRegex = /"([^"]*?)([^"]*?)"\s*,\s*"([^"]+)"\s*:/g;
-            while (brokenStringRegex.test(fixedJson)) {
-              fixedJson = fixedJson.replace(brokenStringRegex, '"$1$2",\n"$3":');
-            }
-
-            try {
-              jsonObject = JSON.parse(fixedJson);
-            } catch (finalError) {
-              // Last resort - try manual reconstruction for reflection schema
-              // Find the thought, facts and relationships separately and manually construct the JSON
-              if (isReflection) {
-                logger.debug('Attempting manual reconstruction of reflection schema');
-
-                const thoughtMatch = extractedJsonText.match(/"thought"\s*:\s*"([^"]+)"/);
-                const thoughtValue = thoughtMatch ? thoughtMatch[1] : '';
-
-                // Initialize a basic valid reflection object
-                jsonObject = {
-                  thought: thoughtValue || 'Unable to extract valid thought from model response',
-                  facts: [],
-                  relationships: [],
-                };
-
-                // Try to extract some facts if possible
-                const factMatches = extractedJsonText.match(/"claim"\s*:\s*"([^"]+)"/g);
-                if (factMatches) {
-                  jsonObject.facts = factMatches.map((match) => ({
-                    claim: match.replace(/"claim"\s*:\s*"([^"]+)"/, '$1'),
-                    type: 'fact',
-                    in_bio: false,
-                    already_known: false,
-                  }));
-                }
-
-                logger.debug('Manually reconstructed object:', jsonObject);
-              } else {
-                // For non-reflection schemas, can't reliably reconstruct
-                throw finalError;
-              }
-            }
-          }
-
-          // For reflection schema, ensure we have all required properties
-          if (isReflection && jsonObject) {
-            if (!jsonObject.thought) jsonObject.thought = '';
-            if (!jsonObject.facts) jsonObject.facts = [];
-            if (!jsonObject.relationships) jsonObject.relationships = [];
-          }
-
-          // Validate against schema if provided
-          if (params.schema) {
-            try {
-              return z.object(params.schema).parse(jsonObject);
-            } catch (zodError) {
-              logger.error('Schema validation failed:', zodError);
-              // If we have partial data that matches the schema structure, return what we have
-              if (isReflection && jsonObject.thought) {
-                return jsonObject;
-              }
-              throw zodError;
-            }
-          }
-
-          return jsonObject;
-        } catch (parseError) {
-          logger.error('Failed to parse JSON from Anthropic response:', parseError);
-          logger.error('Raw response:', text);
-          throw new Error('Invalid JSON returned from Anthropic model');
-        }
-      } catch (error) {
-        logger.error('Error generating object:', error);
-        throw error;
-      }
-    },
-
-    [ModelTypes.OBJECT_LARGE]: async (runtime, params: ObjectGenerationParams) => {
-      const largeModel = runtime.getSetting('ANTHROPIC_LARGE_MODEL') ?? 'claude-3-5-sonnet-latest';
-      try {
-        // Check if this is a reflection schema request (has specific format)
-        const isReflection = params.schema?.facts && params.schema.relationships;
-
-        // Build a prompt that asks for JSON output
-        let jsonPrompt = params.prompt;
-
-        // Don't modify the prompt if it already contains explicit JSON formatting instructions
-        if (!jsonPrompt.includes('```json') && !jsonPrompt.includes('respond with valid JSON')) {
-          jsonPrompt +=
-            '\nPlease respond with valid JSON only, without any explanations, markdown formatting, or additional text.';
-        }
-
-        let systemPrompt = runtime.character.system
-          ? `${runtime.character.system}\nYou must respond with valid JSON only.`
-          : 'You must respond with valid JSON only.';
-
-        // For reflection schemas, we need a more specific instruction
-        if (isReflection) {
-          systemPrompt +=
-            " Ensure your response includes 'thought', 'facts', and 'relationships' properties exactly as specified in the prompt.";
-        } else {
-          systemPrompt += ' No markdown, no code blocks, no explanation text.';
-        }
-
-        // Generate text response that should contain JSON
-        const { text } = await generateText({
-          model: anthropic(largeModel),
-          prompt: jsonPrompt,
-          system: systemPrompt,
-          temperature: params.temperature || 0.2, // Lower temperature for more predictable structured output
-        });
-
-        // Extract JSON from response
-        try {
-          // Try to extract JSON from potential code blocks or surrounding text
-          const extractJSON = (text: string): string => {
-            // Try to find content between JSON codeblocks or markdown blocks
-            const jsonBlockRegex = /```(?:json)?\s*([\s\S]*?)\s*```/;
-            const match = text.match(jsonBlockRegex);
-
-            if (match && match[1]) {
-              return match[1].trim();
-            }
-
-            // If no code blocks, try to find JSON-like content
-            // This regex looks for content that starts with { and ends with } across multiple lines
-            const jsonContentRegex = /\s*(\{[\s\S]*\})\s*$/;
-            const contentMatch = text.match(jsonContentRegex);
-
-            if (contentMatch && contentMatch[1]) {
-              return contentMatch[1].trim();
-            }
-
-            // If no JSON-like content found, return the original text
-            return text.trim();
-          };
-
-          // Clean up the extracted JSON to remove any debugging or log messages
-          const cleanupJSON = (jsonText: string): string => {
-            // Remove common logging/debugging patterns that might get mixed into the JSON
-            return (
-              jsonText
-                // Remove "Waiting for debugger" and similar messages that break JSON
-                .replace(/Waiting for the debugger[^"]*?(\w)/g, '$1')
-                // Remove any other common debugging outputs
-                .replace(/\[DEBUG\].*?(\n|$)/g, '\n')
-                .replace(/\[LOG\].*?(\n|$)/g, '\n')
-                .replace(/console\.log.*?(\n|$)/g, '\n')
-            );
-          };
-
-          let extractedJsonText = extractJSON(text);
-          extractedJsonText = cleanupJSON(extractedJsonText);
-          logger.debug('Extracted JSON text:', extractedJsonText);
-
-          let jsonObject;
-          try {
-            jsonObject = JSON.parse(extractedJsonText);
-          } catch (parseError) {
-            // Try fixing common JSON issues
-            logger.debug('Initial JSON parse failed, attempting to fix common issues');
-
-            // Replace any unescaped newlines in string values
-            let fixedJson = extractedJsonText
-              .replace(/:\s*"([^"]*)(?:\n)([^"]*)"/g, ': "$1\\n$2"')
-              // Remove any non-JSON text that might have gotten mixed into string values
-              .replace(/"([^"]*?)[^a-zA-Z0-9\s\.,;:\-_\(\)"'\[\]{}]([^"]*?)"/g, '"$1$2"')
-              // Fix missing quotes around property names
-              .replace(/(\s*)(\w+)(\s*):/g, '$1"$2"$3:')
-              // Fix trailing commas in arrays and objects
-              .replace(/,(\s*[\]}])/g, '$1');
-
-            // Sometimes strings get corrupted with injected text, try to fix by finding broken strings
-            const brokenStringRegex = /"([^"]*?)([^"]*?)"\s*,\s*"([^"]+)"\s*:/g;
-            while (brokenStringRegex.test(fixedJson)) {
-              fixedJson = fixedJson.replace(brokenStringRegex, '"$1$2",\n"$3":');
-            }
-
-            try {
-              jsonObject = JSON.parse(fixedJson);
-            } catch (finalError) {
-              // Last resort - try manual reconstruction for reflection schema
-              // Find the thought, facts and relationships separately and manually construct the JSON
-              if (isReflection) {
-                logger.debug('Attempting manual reconstruction of reflection schema');
-
-                const thoughtMatch = extractedJsonText.match(/"thought"\s*:\s*"([^"]+)"/);
-                const thoughtValue = thoughtMatch ? thoughtMatch[1] : '';
-
-                // Initialize a basic valid reflection object
-                jsonObject = {
-                  thought: thoughtValue || 'Unable to extract valid thought from model response',
-                  facts: [],
-                  relationships: [],
-                };
-
-                // Try to extract some facts if possible
-                const factMatches = extractedJsonText.match(/"claim"\s*:\s*"([^"]+)"/g);
-                if (factMatches) {
-                  jsonObject.facts = factMatches.map((match) => ({
-                    claim: match.replace(/"claim"\s*:\s*"([^"]+)"/, '$1'),
-                    type: 'fact',
-                    in_bio: false,
-                    already_known: false,
-                  }));
-                }
-
-                logger.debug('Manually reconstructed object:', jsonObject);
-              } else {
-                // For non-reflection schemas, can't reliably reconstruct
-                throw finalError;
-              }
-            }
-          }
-
-          // For reflection schema, ensure we have all required properties
-          if (isReflection && jsonObject) {
-            if (!jsonObject.thought) jsonObject.thought = '';
-            if (!jsonObject.facts) jsonObject.facts = [];
-            if (!jsonObject.relationships) jsonObject.relationships = [];
-          }
-
-          // Validate against schema if provided
-          if (params.schema) {
-            try {
-              return z.object(params.schema).parse(jsonObject);
-            } catch (zodError) {
-              logger.error('Schema validation failed:', zodError);
-              // If we have partial data that matches the schema structure, return what we have
-              if (isReflection && jsonObject.thought) {
-                return jsonObject;
-              }
-              throw zodError;
-            }
-          }
-
-          return jsonObject;
-        } catch (parseError) {
-          logger.error('Failed to parse JSON from Anthropic response:', parseError);
-          logger.error('Raw response:', text);
-          throw new Error('Invalid JSON returned from Anthropic model');
-        }
-      } catch (error) {
-        logger.error('Error generating object:', error);
-        throw error;
-      }
-    },
-  },
-  tests: [
-    {
-      name: 'anthropic_plugin_tests',
-      tests: [
-        {
-          name: 'anthropic_test_text_small',
-          fn: async (runtime) => {
-            try {
-              const text = await runtime.useModel(ModelType.TEXT_SMALL, {
-                prompt: 'What is the nature of reality in 10 words?',
-              });
-              if (text.length === 0) {
-                throw new Error('Failed to generate text');
-              }
-              logger.log('generated with test_text_small:', text);
-            } catch (error) {
-              logger.error('Error in test_text_small:', error);
-              throw error;
-            }
-          },
-        },
-        {
-          name: 'anthropic_test_text_large',
-          fn: async (runtime) => {
-            try {
-              const text = await runtime.useModel(ModelType.TEXT_LARGE, {
-                prompt: 'What is the nature of reality in 10 words?',
-              });
-              if (text.length === 0) {
-                throw new Error('Failed to generate text');
-              }
-              logger.log('generated with test_text_large:', text);
-            } catch (error) {
-              logger.error('Error in test_text_large:', error);
-              throw error;
-            }
-          },
-        },
-      ],
-    },
-  ],
->>>>>>> 0efb57dc
 };
 
 export default anthropicPlugin;