--- conflicted
+++ resolved
@@ -1,9 +1,5 @@
 {
-<<<<<<< HEAD
     "name": "@elizaos-plugins/client-instagram",
-=======
-    "name": "@elizaos/client-instagram",
->>>>>>> 2dbf2cc0
     "version": "0.25.6-alpha.1",
     "type": "module",
     "main": "dist/index.js",
