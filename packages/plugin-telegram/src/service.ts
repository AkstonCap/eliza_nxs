import {
  ChannelType,
  type Entity,
  EventType,
  type IAgentRuntime,
  Role,
  type Room,
  Service,
  type UUID,
  type World,
  createUniqueUuid,
  logger,
} from '@elizaos/core';
import { type Context, Telegraf } from 'telegraf';
import { TELEGRAM_SERVICE_NAME } from './constants';
import { validateTelegramConfig } from './environment';
import { MessageManager } from './messageManager';
import { TelegramEventTypes } from './types';

/**
 * Class representing a Telegram service that allows the agent to send and receive messages on Telegram.
 * @extends Service
 */

export class TelegramService extends Service {
  static serviceType = TELEGRAM_SERVICE_NAME;
  capabilityDescription = 'The agent is able to send and receive messages on telegram';
  private bot: Telegraf<Context>;
  public messageManager: MessageManager;
  private options;
  private knownChats: Map<string, any> = new Map();

  /**
   * Constructor for TelegramService class.
   * @param {IAgentRuntime} runtime - The runtime object for the agent.
   */
  constructor(runtime: IAgentRuntime) {
    super(runtime);
    logger.log('📱 Constructing new TelegramService...');
    this.options = {
      telegram: {
        apiRoot:
          runtime.getSetting('TELEGRAM_API_ROOT') ||
          process.env.TELEGRAM_API_ROOT ||
          'https://api.telegram.org',
      },
    };
    const botToken = runtime.getSetting('TELEGRAM_BOT_TOKEN');
    this.bot = new Telegraf(botToken, this.options);
    this.messageManager = new MessageManager(this.bot, this.runtime);
    logger.log('✅ TelegramService constructor completed');
  }

  /**
   * Starts the Telegram service for the given runtime.
   *
   * @param {IAgentRuntime} runtime - The agent runtime to start the Telegram service for.
   * @returns {Promise<TelegramService>} A promise that resolves with the initialized TelegramService.
   */
  static async start(runtime: IAgentRuntime): Promise<TelegramService> {
    await validateTelegramConfig(runtime);

    const maxRetries = 5;
    let retryCount = 0;
    let lastError: Error | null = null;

    while (retryCount < maxRetries) {
      try {
        const service = new TelegramService(runtime);

        logger.success(
          `✅ Telegram client successfully started for character ${runtime.character.name}`
        );

        logger.log('🚀 Starting Telegram bot...');
        await service.initializeBot();
        service.setupMessageHandlers();

        // Wait for bot to be ready by testing getMe()
        await service.bot.telegram.getMe();

        return service;
      } catch (error) {
        lastError = error instanceof Error ? error : new Error(String(error));
        logger.error(
          `Telegram initialization attempt ${retryCount + 1} failed: ${lastError.message}`
        );
        retryCount++;

        if (retryCount < maxRetries) {
          const delay = 2 ** retryCount * 1000; // Exponential backoff
          logger.info(`Retrying Telegram initialization in ${delay / 1000} seconds...`);
          await new Promise((resolve) => setTimeout(resolve, delay));
        }
      }
    }

    throw new Error(
      `Telegram initialization failed after ${maxRetries} attempts. Last error: ${lastError?.message}`
    );
  }

  /**
   * Stops the agent runtime.
   * @param {IAgentRuntime} runtime - The agent runtime to stop
   */
  static async stop(runtime: IAgentRuntime) {
    // Implement shutdown if necessary
    const tgClient = runtime.getService(TELEGRAM_SERVICE_NAME);
    if (tgClient) {
      await tgClient.stop();
    }
  }

  /**
   * Asynchronously stops the bot.
   *
   * @returns A Promise that resolves once the bot has stopped.
   */
  async stop(): Promise<void> {
    this.bot.stop();
  }

  /**
   * Initializes the Telegram bot by launching it, getting bot info, and setting up message manager.
   * @returns {Promise<void>} A Promise that resolves when the initialization is complete.
   */
  private async initializeBot(): Promise<void> {
    this.bot.launch({
      dropPendingUpdates: true,
      allowedUpdates: ['message', 'message_reaction'],
    });

    // Get bot info for identification purposes
    const botInfo = await this.bot.telegram.getMe();
    logger.log(`Bot info: ${JSON.stringify(botInfo)}`);

    // Handle sigint and sigterm signals to gracefully stop the bot
    process.once('SIGINT', () => this.bot.stop('SIGINT'));
    process.once('SIGTERM', () => this.bot.stop('SIGTERM'));
  }

  /**
   * Checks if a group is authorized, based on the TELEGRAM_ALLOWED_CHATS setting.
   * @param {Context} ctx - The context of the incoming update.
   * @returns {Promise<boolean>} A Promise that resolves with a boolean indicating if the group is authorized.
   */
  private async isGroupAuthorized(ctx: Context): Promise<boolean> {
    const chatId = ctx.chat?.id.toString();
    if (!chatId) return false;

    // If this is a chat we haven't seen before, emit WORLD_JOINED event
    if (!this.knownChats.has(chatId)) {
      await this.handleNewChat(ctx);
    }

    // TODO: I think we should allow only owner to DM the bot.
    // How do we check who is the bot owner on telegram?
    // I don't think the agent should process those messages.
    // We expose the bot to the public.
    // Use a configuration setting:
    //    You could add a TELEGRAM_BOT_OWNER_ID setting in your
    //    environment variables where you specify your Telegram user ID.
    // Or use this existing setting:
    //    TELEGRAM_ALLOWED_CHATS
    //    This is a comma-separated list of chat IDs that are allowed to interact with the bot.
    //    If this setting is not set, all chats are allowed.
    //    If this setting is set, only the chats listed in this setting are allowed to interact with the bot.
    const allowedChats = this.runtime.getSetting('TELEGRAM_ALLOWED_CHATS');
    if (!allowedChats) {
      return true; // All chats are allowed if no restriction is set
    }

    try {
      const allowedChatsList = JSON.parse(allowedChats as string);
      return allowedChatsList.includes(chatId);
    } catch (error) {
      logger.error('Error parsing TELEGRAM_ALLOWED_CHATS:', error);
      return false;
    }
  }

  /**
   * Handles new chat discovery and emits WORLD_JOINED event
   * @param {Context} ctx - The context of the incoming update
   */
  private async handleNewChat(ctx: Context): Promise<void> {
    if (!ctx.chat) return;

    const chat = ctx.chat;
    const chatId = chat.id.toString();

    // Mark this chat as known
    this.knownChats.set(chatId, chat);

    // Get chat title based on type
    let chatTitle: string;
    let channelType: ChannelType;

    switch (chat.type) {
      case 'private':
        chatTitle = `Chat with ${chat.first_name || 'Unknown User'}`;
        channelType = ChannelType.DM;
        break;
      case 'group':
        chatTitle = chat.title || 'Unknown Group';
        channelType = ChannelType.GROUP;
        break;
      case 'supergroup':
        chatTitle = chat.title || 'Unknown Supergroup';
        channelType = ChannelType.GROUP;
        break;
      case 'channel':
        chatTitle = chat.title || 'Unknown Channel';
        channelType = ChannelType.FEED;
        break;
      default:
        chatTitle = 'Unknown Chat';
        channelType = ChannelType.GROUP;
    }

    // Create standardized world data
    const worldId = createUniqueUuid(this.runtime, chatId) as UUID;
<<<<<<< HEAD
    const userId = createUniqueUuid(this.runtime, ctx.from.id.toString()) as UUID;

    const existingWorld = await this.runtime.getWorld(worldId);
    const existingEntity = await this.runtime.getEntityById(userId);
    const existingRoom = await this.runtime.getRoom(createUniqueUuid(this.runtime, chatId) as UUID);

    if (existingEntity && existingRoom && existingWorld) {
      logger.info('world already exists for this chat, skipping');
      this.setupEntityTracking(chat.id);
      return;
    }

    let admins = [];
    let owner = null;
    if (chat.type === 'group' || chat.type === 'supergroup' || chat.type === 'channel') {
      admins = await ctx.getChatAdministrators();
      owner = admins.find((admin) => admin.status === 'creator');
    }

    let ownerId = userId;
=======
    const roomId = createUniqueUuid(this.runtime, chatId) as UUID;

    const admins = await ctx.getChatAdministrators();
    const owner = admins.find((admin) => admin.status === 'creator');
    let ownerId = chatId;
>>>>>>> 47e8d713
    if (owner) {
      ownerId = createUniqueUuid(this.runtime, String(owner.user.id)) as UUID;
    }

    // Build world representation
    const world: World = {
      id: worldId,
      name: chatTitle,
      agentId: this.runtime.agentId,
      serverId: chatId,
      metadata: {
        source: 'telegram',
        ownership: { ownerId },
        roles: {
          [ownerId]: Role.OWNER,
        },
      },
    };

    // Build users list
    const users: Entity[] = [];
    // For private chats, add the user
    if (chat.type === 'private' && chat.id) {
      const userId = createUniqueUuid(this.runtime, chat.id.toString()) as UUID;
      users.push({
        id: userId,
        names: [chat.first_name || 'Unknown User'],
        agentId: this.runtime.agentId,
        metadata: {
          telegram: {
            id: chat.id.toString(),
            username: chat.username || 'unknown',
            name: chat.first_name || 'Unknown User',
          },
          source: 'telegram',
        },
      });
    } else if (chat.type === 'group' || chat.type === 'supergroup') {
      // For groups and supergroups, try to get member information
      try {
        // Get chat administrators (this is what's available through the Bot API)
        const admins = await this.bot.telegram.getChatAdministrators(chat.id);

        if (admins && admins.length > 0) {
          for (const admin of admins) {
            const userId = createUniqueUuid(this.runtime, admin.user.id.toString()) as UUID;
            users.push({
              id: userId,
              names: [admin.user.first_name || admin.user.username || 'Unknown Admin'],
              agentId: this.runtime.agentId,
              metadata: {
                telegram: {
                  id: admin.user.id.toString(),
                  username: admin.user.username || 'unknown',
                  name: admin.user.first_name || 'Unknown Admin',
                  isAdmin: true,
                  adminTitle:
                    admin.custom_title || (admin.status === 'creator' ? 'Owner' : 'Admin'),
                },
                source: 'telegram',
                roles: [admin.status === 'creator' ? Role.OWNER : Role.ADMIN],
              },
            });
          }
        }

        // Additionally, we can estimate member count
        try {
          const chatInfo = await this.bot.telegram.getChat(chat.id);
          if (chatInfo && 'member_count' in chatInfo) {
            // Store this information in the world metadata
            world.metadata.memberCount = chatInfo.member_count;
          }
        } catch (countError) {
          logger.warn(`Could not get member count for chat ${chatId}: ${countError}`);
        }
      } catch (error) {
        logger.warn(`Could not fetch administrators for chat ${chatId}: ${error}`);
      }
    }

    const rooms = await this.buildStandardizedRooms(chat, worldId);

    // Create payload for world events
    const worldPayload = {
      runtime: this.runtime,
      world,
      rooms,
      entities: users,
      source: 'telegram',
    };

    // Create Telegram-specific payload
    const telegramWorldPayload = {
      ...worldPayload,
      chat,
    };

    // Emit generic WORLD_JOINED event
    this.runtime.emitEvent(EventType.WORLD_JOINED, worldPayload);

    // TODO: I don't know really if this is the case...
    // I just have to wait for the WORLD to be created.
    // So after that I can fire the WORLD_JOINED event
    // Which starts the onboarding process
    // in the init.ts the-org.
    await new Promise((resolve) => setTimeout(resolve, 5000));

    // Emit platform-specific WORLD_JOINED event
    // TODO: if we emit this event for DM the agent is setting up onboarding for DM WORLD.
    // Still not sure for the channel...
    if (chat.type === 'group' || chat.type === 'supergroup' || chat.type === 'channel') {
      this.runtime.emitEvent(TelegramEventTypes.WORLD_JOINED, telegramWorldPayload);
    }

    // Set up a handler to track new entities as they interact with the chat
    if (chat.type === 'group' || chat.type === 'supergroup') {
      this.setupEntityTracking(chat.id);
    }
  }

  /**
   * Sets up message and reaction handlers for the bot.
   *
   * @private
   * @returns {void}
   */
  private setupMessageHandlers(): void {
    // Regular message handler
    this.bot.on('message', async (ctx) => {
      try {
        if (!(await this.isGroupAuthorized(ctx))) return;
        await this.messageManager.handleMessage(ctx);
      } catch (error) {
        logger.error('Error handling message:', error);
      }
    });

    // Reaction handler
    this.bot.on('message_reaction', async (ctx) => {
      try {
        if (!(await this.isGroupAuthorized(ctx))) return;
        await this.messageManager.handleReaction(ctx);
      } catch (error) {
        logger.error('Error handling reaction:', error);
      }
    });
  }

  /**
   * Builds standardized room representations from Telegram chat data
   * @param chat - The Telegram chat object
   * @param worldId - The UUID of the world these rooms belong to
   * @returns Array of standardized Room objects
   */
  private async buildStandardizedRooms(chat: any, worldId: UUID): Promise<Room[]> {
    const rooms: Room[] = [];
    const chatId = chat.id.toString();
    const roomId = createUniqueUuid(this.runtime, chatId) as UUID;

    try {
      // Handle room creation based on chat type
      if (chat.type === 'supergroup' || chat.type === 'channel') {
        // Add the main room for the supergroup/channel
        rooms.push(this.createGeneralRoom(chat, roomId, chatId, worldId));

        // Add forum topic rooms if they exist
        const topicRooms = await this.getForumTopicRooms(chat, chatId, worldId);
        rooms.push(...topicRooms);
      } else {
        // Handle direct message or other chat types
        rooms.push(this.createDirectMessageRoom(chat, roomId, chatId, worldId));
      }
    } catch (error) {
      logger.error(
        `Error building standardized rooms: ${error instanceof Error ? error.message : String(error)}`
      );
    }

    return rooms;
  }

  /**
   * Creates a general room for a supergroup or channel
   */
  private createGeneralRoom(chat: any, roomId: UUID, chatId: string, worldId: UUID): Room {
    return {
      id: roomId,
      name: `${chat.title} (General)`,
      source: 'telegram',
      type: ChannelType.GROUP,
      channelId: chatId,
      serverId: chatId,
      worldId: worldId,
      metadata: {
        isGeneral: true,
      },
    };
  }

  /**
   * Creates a direct message room
   */
  private createDirectMessageRoom(chat: any, roomId: UUID, chatId: string, worldId: UUID): Room {
    return {
      id: roomId,
      name: chat.title || `Chat with ${chat.first_name || 'Unknown'}`,
      source: 'telegram',
      type: ChannelType.DM,
      channelId: chatId,
      serverId: chatId,
      worldId: worldId,
    };
  }

  /**
   * Gets rooms for forum topics if they exist
   */
  private async getForumTopicRooms(chat: any, chatId: string, worldId: UUID): Promise<Room[]> {
    const topicRooms: Room[] = [];

    try {
      // Cast to any since we're checking for methods that might not be in the type definition
      const telegramApi = this.bot.telegram as any;
      // Check if forum topic functions are available
      if (!this.hasForumTopicSupport(telegramApi)) {
        return topicRooms;
      }

      const forumTopics = await telegramApi.getForumTopics(parseInt(chatId));

      if (!forumTopics?.topics || !Array.isArray(forumTopics.topics)) {
        return topicRooms;
      }

      // Create a room for each forum topic
      for (const topic of forumTopics.topics) {
        if (!topic.message_thread_id) continue;

        const topicId = topic.message_thread_id.toString();
        const topicRoomId = createUniqueUuid(this.runtime, topicId) as UUID;

        topicRooms.push({
          id: topicRoomId,
          name: topic.title || `Topic ${topicId}`,
          source: 'telegram',
          type: ChannelType.GROUP,
          channelId: topicId,
          serverId: chatId,
          worldId: worldId,
          metadata: {
            ...topic,
            topicId,
            parentChatId: chatId,
            isTopic: true,
          },
        });
      }
    } catch (error) {
      logger.warn(
        `Could not retrieve forum topics: ${error instanceof Error ? error.message : String(error)}`
      );
    }

    return topicRooms;
  }

  /**
   * Checks if the Telegram API supports forum topics
   */
  private hasForumTopicSupport(telegramApi: any): boolean {
    return (
      typeof telegramApi.getForumTopicInfo === 'function' &&
      typeof telegramApi.getForumTopics === 'function'
    );
  }

  /**
   * Sets up tracking for new entities in a group chat to sync them as entities
   * @param {number} chatId - The Telegram chat ID to track entities for
   */
  private setupEntityTracking(chatId: number): void {
    // We'll maintain a set of entity IDs we've already synced
    const syncedEntityIds = new Set<string>();

    // Add handler to track new message authors
    this.bot.on('message', async (ctx) => {
      if (!ctx.chat || ctx.chat.id !== chatId || !ctx.from) return;

      const entityId = ctx.from.id.toString();
      if (syncedEntityIds.has(entityId)) return;

      // Add to synced set to avoid duplicate processing
      syncedEntityIds.add(entityId);

      // Sync this entity
      const entityUuid = createUniqueUuid(this.runtime, entityId) as UUID;
      const worldId = createUniqueUuid(this.runtime, chatId.toString()) as UUID;
      const chatIdStr = chatId.toString();

      try {
        // Create entity
        await this.runtime.ensureConnection({
          entityId: entityUuid,
          roomId: createUniqueUuid(this.runtime, chatIdStr),
          userName: ctx.from.username || ctx.from.first_name || 'Unknown Entity',
          name: ctx.from.first_name || ctx.from.username || 'Unknown Entity',
          source: 'telegram',
          channelId: chatIdStr,
          serverId: chatIdStr,
          type: ChannelType.GROUP,
          worldId,
        });

        // Create entity joined payload
        const entityJoinedPayload = {
          runtime: this.runtime,
          entityId: entityUuid,
          entity: {
            id: entityId,
            username: ctx.from.username || ctx.from.first_name || 'Unknown Entity',
            displayName: ctx.from.first_name || ctx.from.username || 'Unknown Entity',
          },
          worldId,
          source: 'telegram',
          metadata: {
            joinedAt: Date.now(),
          },
        };

        // Create Telegram-specific payload
        const telegramEntityJoinedPayload = {
          ...entityJoinedPayload,
          telegramUser: {
            id: ctx.from.id,
            username: ctx.from.username,
            first_name: ctx.from.first_name,
          },
        };

        // Emit generic ENTITY_JOINED event
        this.runtime.emitEvent(EventType.ENTITY_JOINED, entityJoinedPayload);

        // Emit platform-specific ENTITY_JOINED event
        this.runtime.emitEvent(TelegramEventTypes.ENTITY_JOINED, telegramEntityJoinedPayload);

        logger.info(
          `Tracked new Telegram entity: ${ctx.from.username || ctx.from.first_name || entityId}`
        );
      } catch (error) {
        logger.error(`Error syncing new Telegram entity ${entityId} from chat ${chatId}:`, error);
      }
    });

    // Track when entities leave chat (from service message)
    this.bot.on('left_chat_member', async (ctx) => {
      if (!ctx.message?.left_chat_member || ctx.chat?.id !== chatId) return;

      const leftUser = ctx.message.left_chat_member;
      const entityId = createUniqueUuid(this.runtime, leftUser.id.toString()) as UUID;
      const chatIdStr = chatId.toString();
      const worldId = createUniqueUuid(this.runtime, chatIdStr);

      try {
        // Get the entity
        const entity = await this.runtime.getEntityById(entityId);
        if (entity) {
          // Update entity metadata to show as inactive
          entity.metadata = {
            ...entity.metadata,
            status: 'INACTIVE',
            leftAt: Date.now(),
          };
          await this.runtime.updateEntity(entity);

          // Create entity left payload
          const entityLeftPayload = {
            runtime: this.runtime,
            entityId,
            entity: {
              id: leftUser.id.toString(),
              username: leftUser.username || leftUser.first_name || 'Unknown Entity',
              displayName: leftUser.first_name || leftUser.username || 'Unknown Entity',
            },
            worldId,
            source: 'telegram',
            metadata: {
              leftAt: Date.now(),
            },
          };

          // Create Telegram-specific payload
          const telegramEntityLeftPayload = {
            ...entityLeftPayload,
            telegramUser: {
              id: leftUser.id,
              username: leftUser.username,
              first_name: leftUser.first_name,
            },
          };

          // Emit generic ENTITY_LEFT event
          this.runtime.emitEvent(EventType.ENTITY_LEFT, entityLeftPayload);

          // Emit platform-specific ENTITY_LEFT event
          this.runtime.emitEvent(TelegramEventTypes.ENTITY_LEFT, telegramEntityLeftPayload);

          logger.info(
            `Entity ${leftUser.username || leftUser.first_name || leftUser.id} left chat ${chatId}`
          );
        }
      } catch (error) {
        logger.error(`Error handling Telegram entity leaving chat ${chatId}:`, error);
      }
    });
  }
}<|MERGE_RESOLUTION|>--- conflicted
+++ resolved
@@ -221,7 +221,6 @@
 
     // Create standardized world data
     const worldId = createUniqueUuid(this.runtime, chatId) as UUID;
-<<<<<<< HEAD
     const userId = createUniqueUuid(this.runtime, ctx.from.id.toString()) as UUID;
 
     const existingWorld = await this.runtime.getWorld(worldId);
@@ -242,13 +241,7 @@
     }
 
     let ownerId = userId;
-=======
-    const roomId = createUniqueUuid(this.runtime, chatId) as UUID;
-
-    const admins = await ctx.getChatAdministrators();
-    const owner = admins.find((admin) => admin.status === 'creator');
-    let ownerId = chatId;
->>>>>>> 47e8d713
+
     if (owner) {
       ownerId = createUniqueUuid(this.runtime, String(owner.user.id)) as UUID;
     }
