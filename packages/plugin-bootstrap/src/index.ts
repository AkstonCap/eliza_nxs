--- conflicted
+++ resolved
@@ -342,13 +342,8 @@
           latestResponseIds.delete(runtime.agentId);
         }
 
-<<<<<<< HEAD
-        if (responseContent?.providers.length > 0) {
+        if (responseContent?.providers?.length && responseContent?.providers?.length > 0) {
           state = await runtime.composeState(message, responseContent?.providers || []);
-=======
-        if (responseContent?.providers?.length && responseContent.providers.length > 0) {
-          state = await runtime.composeState(message, undefined, [...responseContent?.providers]);
->>>>>>> dfb2acd0
         }
 
         if (
@@ -535,11 +530,7 @@
   // generate thought of which providers to use using messageHandlerTemplate
 
   // Compose state with relevant context for tweet generation
-<<<<<<< HEAD
   let state = await runtime.composeState(message, [
-=======
-  let state = await runtime.composeState(message, undefined, [
->>>>>>> dfb2acd0
     'PROVIDERS',
     'CHARACTER',
     'RECENT_MESSAGES',
