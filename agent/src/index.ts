import { PostgresDatabaseAdapter } from "@ai16z/adapter-postgres";
import { SqliteDatabaseAdapter } from "@ai16z/adapter-sqlite";
import { DirectClientInterface } from "@ai16z/client-direct";
import { DiscordClientInterface } from "@ai16z/client-discord";
import { AutoClientInterface } from "@ai16z/client-auto";
import { TelegramClientInterface } from "@ai16z/client-telegram";
import { TwitterClientInterface } from "@ai16z/client-twitter";
import {
    DbCacheAdapter,
    defaultCharacter,
    FsCacheAdapter,
    ICacheManager,
    IDatabaseCacheAdapter,
    stringToUuid,
    AgentRuntime,
    CacheManager,
    Character,
    IAgentRuntime,
    ModelProviderName,
    elizaLogger,
    settings,
    IDatabaseAdapter,
    validateCharacterConfig,
} from "@ai16z/eliza";
import { bootstrapPlugin } from "@ai16z/plugin-bootstrap";
import { confluxPlugin } from "@ai16z/plugin-conflux";
import { solanaPlugin } from "@ai16z/plugin-solana";
<<<<<<< HEAD
import { zgPlugin } from "@ai16z/plugin-0g";
import { type NodePlugin, createNodePlugin } from "@ai16z/plugin-node";
import {
    coinbaseCommercePlugin,
    coinbaseMassPaymentsPlugin,
} from "@ai16z/plugin-coinbase";
=======
import { buttplugPlugin } from "@ai16z/plugin-buttplug";
import { nodePlugin } from "@ai16z/plugin-node";
>>>>>>> 60da90b6
import Database from "better-sqlite3";
import fs from "fs";
import readline from "readline";
import yargs from "yargs";
import path from "path";
import { fileURLToPath } from "url";
import { character } from "./character.ts";

const __filename = fileURLToPath(import.meta.url); // get the resolved path to the file
const __dirname = path.dirname(__filename); // get the name of the directory

export const wait = (minTime: number = 1000, maxTime: number = 3000) => {
    const waitTime =
        Math.floor(Math.random() * (maxTime - minTime + 1)) + minTime;
    return new Promise((resolve) => setTimeout(resolve, waitTime));
};

export function parseArguments(): {
    character?: string;
    characters?: string;
} {
    try {
        return yargs(process.argv.slice(2))
            .option("character", {
                type: "string",
                description: "Path to the character JSON file",
            })
            .option("characters", {
                type: "string",
                description:
                    "Comma separated list of paths to character JSON files",
            })
            .parseSync();
    } catch (error) {
        console.error("Error parsing arguments:", error);
        return {};
    }
}

export async function loadCharacters(
    charactersArg: string
): Promise<Character[]> {
    let characterPaths = charactersArg?.split(",").map((filePath) => {
        if (path.basename(filePath) === filePath) {
            filePath = "../characters/" + filePath;
        }
        return path.resolve(process.cwd(), filePath.trim());
    });

    const loadedCharacters = [];

    if (characterPaths?.length > 0) {
        for (const path of characterPaths) {
            try {
                const character = JSON.parse(fs.readFileSync(path, "utf8"));

                validateCharacterConfig(character);

                // is there a "plugins" field?
                if (character.plugins) {
                    console.log("Plugins are: ", character.plugins);

                    const importedPlugins = await Promise.all(
                        character.plugins.map(async (plugin) => {
                            // if the plugin name doesnt start with @eliza,

                            const importedPlugin = await import(plugin);
                            return importedPlugin;
                        })
                    );

                    character.plugins = importedPlugins;
                }

                loadedCharacters.push(character);
            } catch (e) {
                console.error(`Error loading character from ${path}: ${e}`);
                // don't continue to load if a specified file is not found
                process.exit(1);
            }
        }
    }

    if (loadedCharacters.length === 0) {
        console.log("No characters found, using default character");
        loadedCharacters.push(defaultCharacter);
    }

    return loadedCharacters;
}

export function getTokenForProvider(
    provider: ModelProviderName,
    character: Character
) {
    switch (provider) {
        case ModelProviderName.OPENAI:
            return (
                character.settings?.secrets?.OPENAI_API_KEY ||
                settings.OPENAI_API_KEY
            );
        case ModelProviderName.LLAMACLOUD:
            return (
                character.settings?.secrets?.LLAMACLOUD_API_KEY ||
                settings.LLAMACLOUD_API_KEY ||
                character.settings?.secrets?.TOGETHER_API_KEY ||
                settings.TOGETHER_API_KEY ||
                character.settings?.secrets?.XAI_API_KEY ||
                settings.XAI_API_KEY ||
                character.settings?.secrets?.OPENAI_API_KEY ||
                settings.OPENAI_API_KEY
            );
        case ModelProviderName.ANTHROPIC:
            return (
                character.settings?.secrets?.ANTHROPIC_API_KEY ||
                character.settings?.secrets?.CLAUDE_API_KEY ||
                settings.ANTHROPIC_API_KEY ||
                settings.CLAUDE_API_KEY
            );
        case ModelProviderName.REDPILL:
            return (
                character.settings?.secrets?.REDPILL_API_KEY ||
                settings.REDPILL_API_KEY
            );
        case ModelProviderName.OPENROUTER:
            return (
                character.settings?.secrets?.OPENROUTER ||
                settings.OPENROUTER_API_KEY
            );
        case ModelProviderName.GROK:
            return (
                character.settings?.secrets?.GROK_API_KEY ||
                settings.GROK_API_KEY
            );
        case ModelProviderName.HEURIST:
            return (
                character.settings?.secrets?.HEURIST_API_KEY ||
                settings.HEURIST_API_KEY
            );
        case ModelProviderName.GROQ:
            return (
                character.settings?.secrets?.GROQ_API_KEY ||
                settings.GROQ_API_KEY
            );
    }
}

function initializeDatabase(dataDir: string) {
    if (process.env.POSTGRES_URL) {
        const db = new PostgresDatabaseAdapter({
            connectionString: process.env.POSTGRES_URL,
            parseInputs: true,
        });
        return db;
    } else {
        const filePath =
            process.env.SQLITE_FILE ?? path.resolve(dataDir, "db.sqlite");
        // ":memory:";
        const db = new SqliteDatabaseAdapter(new Database(filePath));
        return db;
    }
}

export async function initializeClients(
    character: Character,
    runtime: IAgentRuntime
) {
    const clients = [];
    const clientTypes =
        character.clients?.map((str) => str.toLowerCase()) || [];

    if (clientTypes.includes("auto")) {
        const autoClient = await AutoClientInterface.start(runtime);
        if (autoClient) clients.push(autoClient);
    }

    if (clientTypes.includes("discord")) {
        clients.push(await DiscordClientInterface.start(runtime));
    }

    if (clientTypes.includes("telegram")) {
        const telegramClient = await TelegramClientInterface.start(runtime);
        if (telegramClient) clients.push(telegramClient);
    }

    if (clientTypes.includes("twitter")) {
        const twitterClients = await TwitterClientInterface.start(runtime);
        clients.push(twitterClients);
    }

    if (character.plugins?.length > 0) {
        for (const plugin of character.plugins) {
            if (plugin.clients) {
                for (const client of plugin.clients) {
                    clients.push(await client.start(runtime));
                }
            }
        }
    }

    return clients;
}

function getSecret(character: Character, secret: string) {
    return character.settings.secrets?.[secret] || process.env[secret];
}

let nodePlugin: NodePlugin | undefined;

export function createAgent(
    character: Character,
    db: IDatabaseAdapter,
    cache: ICacheManager,
    token: string
) {
    elizaLogger.success(
        elizaLogger.successesTitle,
        "Creating runtime for character",
        character.name
    );

    nodePlugin ??= createNodePlugin();

    return new AgentRuntime({
        databaseAdapter: db,
        token,
        modelProvider: character.modelProvider,
        evaluators: [],
        character,
        plugins: [
            bootstrapPlugin,
            getSecret(character, "CONFLUX_CORE_PRIVATE_KEY")
                ? confluxPlugin
                : null,
            nodePlugin,
<<<<<<< HEAD
            getSecret(character, "WALLET_PUBLIC_KEY") ? solanaPlugin : null,
            getSecret(character, "ZEROG_PRIVATE_KEY") ? zgPlugin : null,
            getSecret(character, "COINBASE_COMMERCE_KEY")
                ? coinbaseCommercePlugin
                : null,
            getSecret(character, "COINBASE_API_KEY") &&
                getSecret(character, "COINBASE_PRIVATE_KEY")
                ? coinbaseMassPaymentsPlugin
                : null,
=======
            character.settings.secrets?.WALLET_PUBLIC_KEY ? solanaPlugin : null,
            character.settings.buttplug ? buttplugPlugin : null,
>>>>>>> 60da90b6
        ].filter(Boolean),
        providers: [],
        actions: [],
        services: [],
        managers: [],
        cacheManager: cache,
    });
}

function intializeFsCache(baseDir: string, character: Character) {
    const cacheDir = path.resolve(baseDir, character.id, "cache");

    const cache = new CacheManager(new FsCacheAdapter(cacheDir));
    return cache;
}

function intializeDbCache(character: Character, db: IDatabaseCacheAdapter) {
    const cache = new CacheManager(new DbCacheAdapter(db, character.id));
    return cache;
}

async function startAgent(character: Character, directClient) {
    try {
        character.id ??= stringToUuid(character.name);
        character.username ??= character.name;

        const token = getTokenForProvider(character.modelProvider, character);
        const dataDir = path.join(__dirname, "../data");

        if (!fs.existsSync(dataDir)) {
            fs.mkdirSync(dataDir, { recursive: true });
        }

        const db = initializeDatabase(dataDir);

        await db.init();

        const cache = intializeDbCache(character, db);
        const runtime = createAgent(character, db, cache, token);

        await runtime.initialize();

        const clients = await initializeClients(character, runtime);

        directClient.registerAgent(runtime);

        return clients;
    } catch (error) {
        elizaLogger.error(
            `Error starting agent for character ${character.name}:`,
            error
        );
        console.error(error);
        throw error;
    }
}

const startAgents = async () => {
    const directClient = await DirectClientInterface.start();
    const args = parseArguments();

    let charactersArg = args.characters || args.character;

    let characters = [character];

    if (charactersArg) {
        characters = await loadCharacters(charactersArg);
    }

    try {
        for (const character of characters) {
            await startAgent(character, directClient);
        }
    } catch (error) {
        elizaLogger.error("Error starting agents:", error);
    }

    function chat() {
        const agentId = characters[0].name ?? "Agent";
        rl.question("You: ", async (input) => {
            await handleUserInput(input, agentId);
            if (input.toLowerCase() !== "exit") {
                chat(); // Loop back to ask another question
            }
        });
    }

    elizaLogger.log("Chat started. Type 'exit' to quit.");
    chat();
};

startAgents().catch((error) => {
    elizaLogger.error("Unhandled error in startAgents:", error);
    process.exit(1); // Exit the process after logging
});

const rl = readline.createInterface({
    input: process.stdin,
    output: process.stdout,
});

rl.on("SIGINT", () => {
    rl.close();
    process.exit(0);
});

async function handleUserInput(input, agentId) {
    if (input.toLowerCase() === "exit") {
        rl.close();
        process.exit(0);
        return;
    }

    try {
        const serverPort = parseInt(settings.SERVER_PORT || "3000");

        const response = await fetch(
            `http://localhost:${serverPort}/${agentId}/message`,
            {
                method: "POST",
                headers: { "Content-Type": "application/json" },
                body: JSON.stringify({
                    text: input,
                    userId: "user",
                    userName: "User",
                }),
            }
        );

        const data = await response.json();
        data.forEach((message) => console.log(`${"Agent"}: ${message.text}`));
    } catch (error) {
        console.error("Error fetching response:", error);
    }
}<|MERGE_RESOLUTION|>--- conflicted
+++ resolved
@@ -25,17 +25,13 @@
 import { bootstrapPlugin } from "@ai16z/plugin-bootstrap";
 import { confluxPlugin } from "@ai16z/plugin-conflux";
 import { solanaPlugin } from "@ai16z/plugin-solana";
-<<<<<<< HEAD
 import { zgPlugin } from "@ai16z/plugin-0g";
-import { type NodePlugin, createNodePlugin } from "@ai16z/plugin-node";
+import { nodePlugin, type NodePlugin, createNodePlugin } from "@ai16z/plugin-node";
 import {
     coinbaseCommercePlugin,
     coinbaseMassPaymentsPlugin,
 } from "@ai16z/plugin-coinbase";
-=======
 import { buttplugPlugin } from "@ai16z/plugin-buttplug";
-import { nodePlugin } from "@ai16z/plugin-node";
->>>>>>> 60da90b6
 import Database from "better-sqlite3";
 import fs from "fs";
 import readline from "readline";
@@ -271,7 +267,6 @@
                 ? confluxPlugin
                 : null,
             nodePlugin,
-<<<<<<< HEAD
             getSecret(character, "WALLET_PUBLIC_KEY") ? solanaPlugin : null,
             getSecret(character, "ZEROG_PRIVATE_KEY") ? zgPlugin : null,
             getSecret(character, "COINBASE_COMMERCE_KEY")
@@ -281,10 +276,7 @@
                 getSecret(character, "COINBASE_PRIVATE_KEY")
                 ? coinbaseMassPaymentsPlugin
                 : null,
-=======
-            character.settings.secrets?.WALLET_PUBLIC_KEY ? solanaPlugin : null,
-            character.settings.buttplug ? buttplugPlugin : null,
->>>>>>> 60da90b6
+            getSecret(character, "BUTTPLUG_API_KEY") ? buttplugPlugin : null,
         ].filter(Boolean),
         providers: [],
         actions: [],
